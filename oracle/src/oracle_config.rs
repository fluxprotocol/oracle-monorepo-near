--- conflicted
+++ resolved
@@ -5,13 +5,7 @@
 #[near_bindgen]
 impl Contract {
     pub fn get_config(&self) -> OracleConfig {
-<<<<<<< HEAD
         self.configs.get(self.configs.len() - 1).unwrap()
-=======
-        // AUDIT: change to len() - 1
-        // self.configs.get(self.configs.len() - 1).unwrap()
-        self.configs.iter().last().unwrap()
->>>>>>> 635224a8
     }
 
     #[payable]
