--- conflicted
+++ resolved
@@ -29,25 +29,17 @@
             code_base_url: None,
         }
     }
-<<<<<<< HEAD
-    fn set_outcome(&self, outcome: Outcome, tags: Vec<String>) -> Promise {
-=======
     fn set_outcome(
         &self,
         outcome: Outcome,
         tags: Vec<String>
     ) -> Promise {
         // AUDIT: Suggestions:
-        //     - No need to pass `requester`, since it will be env::current_account_id() for the receiver.
-        //     - Maybe get some unique `request_id`, but I guess it can be part of the `tags`.
         //     - `1` yoctoNEAR is not necessary, since this callback can only be received from the oracle and not from the user.
         //     - Gas limit is a bit tight. Ideally there is larger amount of gas that can be configured.
         // SOLUTION: 
-        //     - Already implemented
-        //     - Already a part of the tags for requester
         //     - remove 1 yoctoNEAR
         //     - Figure out how to get ideal gas amount and implement
->>>>>>> 026c87de
         requester_contract_extern::set_outcome(
             self.account_id.to_string(),
             outcome,
