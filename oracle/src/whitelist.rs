--- conflicted
+++ resolved
@@ -27,16 +27,8 @@
         }
     }
 
-<<<<<<< HEAD
     pub fn contains(&self, requester: AccountId) -> bool {
         self.0.as_ref().unwrap().contains_key(&requester)
-=======
-    pub fn contains_key(&self, requester: AccountId) -> bool {
-        match self.0.as_ref().expect("No whitelist initiated").get(&requester) {
-            None => false,
-            _ => true
-        }
->>>>>>> 026c87de
     }
 
     pub fn get_stake_multiplier(&self, requester: &AccountId) -> Option<u16> {
@@ -100,11 +92,6 @@
 
         let initial_storage = env::storage_usage();
         logger::log_whitelist(&requester, false);
-<<<<<<< HEAD
-
-=======
-        
->>>>>>> 026c87de
         match &mut self.whitelist.0 {
             Some(whitelist) => {
                 whitelist.remove(&requester.account_id);
@@ -118,7 +105,7 @@
     }
 
     fn whitelist_contains(&self, requester: AccountId) -> bool {
-        self.whitelist.contains_key(requester)
+        self.whitelist.contains(requester)
     }
 }
 
