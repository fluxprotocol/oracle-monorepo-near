use crate::*;

use near_sdk::borsh::{ self, BorshDeserialize, BorshSerialize };
use near_sdk::json_types::{U64, U128};
use near_sdk::serde::{ Deserialize, Serialize };
use near_sdk::{ env, Balance, AccountId, PromiseOrValue, Promise, ext_contract };
use near_sdk::collections::{ Vector };

use crate::resolution_window::*;
use crate::types::*;
use crate::helpers::multiply_stake;
use crate::logger;
use crate::fungible_token::{ fungible_token_transfer };

pub const PERCENTAGE_DIVISOR: u16 = 10_000;
pub const FINALIZATION_GAS: u64 = 250_000_000_000_000;

#[ext_contract]
trait ExtSelf {
    fn dr_proceed_finalization(request_id: U64, sender: AccountId);
}

#[derive(BorshSerialize, BorshDeserialize, Deserialize, Serialize, Clone)]
pub struct Source {
    pub end_point: String, // pro.coinbase.com/USD/ETH
    pub source_path: String // data.price.usdeth
}

#[derive(BorshSerialize, BorshDeserialize, Deserialize, Serialize, Debug, PartialEq, Clone)]
pub enum DataRequestDataType {
    Number(U128),
    String,
}

#[derive(BorshSerialize, BorshDeserialize)]
pub struct DataRequest {
    pub id: u64,
    pub description: Option<String>,
    pub sources: Vec<Source>,
    pub outcomes: Option<Vec<String>>,
    pub requester: Requester, // requester contract
    pub creator: AccountId, // Account to return the validity bond to
    pub finalized_outcome: Option<Outcome>, // TODO: Remove?
    pub resolution_windows: Vector<ResolutionWindow>,
    pub global_config_id: u64, // Config id
    pub request_config: DataRequestConfig, // Config enforced by global parameters
    pub initial_challenge_period: Duration, // challenge period for first resolution
    pub final_arbitrator_triggered: bool,
    pub tags: Vec<String>,
    pub data_type: DataRequestDataType,
}

#[derive(BorshSerialize, BorshDeserialize)]
pub struct FinalizedDataRequest{
    pub id: u64,
    pub finalized_outcome: Outcome,
    pub resolution_windows: Vector<ResolutionWindow>,
    pub global_config_id: u64, // Config id
    pub request_config: DataRequestConfig, // Config enforced by global parameters
    pub initial_challenge_period: Duration, // challenge period for first resolution
    pub final_arbitrator_triggered: bool,
}

#[derive(BorshSerialize, BorshDeserialize)]
pub struct DataRequestConfig {
    default_challenge_window_duration: Duration,
    final_arbitrator_invoke_amount: Balance,
    final_arbitrator: AccountId,
    validity_bond: Balance,
    pub paid_fee: Balance,
    pub stake_multiplier: Option<u16>,
}

#[derive(BorshSerialize, BorshDeserialize, Serialize, Deserialize)]
pub struct DataRequestSummary {
    pub id: u64,
    pub description: Option<String>,
    pub sources: Vec<Source>,
    pub outcomes: Option<Vec<String>>,
    pub requester: Requester,
    pub request_config: DataRequestConfigSummary,
    pub creator: AccountId,
    pub finalized_outcome: Option<Outcome>,
    pub resolution_windows: Vec<ResolutionWindowSummary>,
    pub global_config_id: U64,
    pub initial_challenge_period: U64,
    pub final_arbitrator_triggered: bool,
    pub tags: Vec<String>,
    pub data_type: DataRequestDataType,
}

#[derive(BorshSerialize, BorshDeserialize, Serialize, Deserialize)]
pub struct DataRequestConfigSummary {
    pub validity_bond: WrappedBalance,
    pub paid_fee: WrappedBalance,
    pub stake_multiplier: Option<u16>,
}

trait DataRequestChange {
    fn new(requester: Requester, id: u64, global_config_id: u64, global_config: &oracle_config::OracleConfig, paid_fee: Balance, request_data: NewDataRequestArgs) -> Self;
    fn stake(&mut self, sender: AccountId, outcome: Outcome, amount: Balance) -> Balance;
    fn unstake(&mut self, sender: AccountId, round: u16, outcome: Outcome, amount: Balance) -> Balance;
    fn finalize(&mut self);
    fn invoke_final_arbitrator(&mut self, bond_size: Balance) -> bool;
    fn finalize_final_arbitrator(&mut self, outcome: Outcome);
    fn claim(&mut self, account_id: String) -> ClaimRes;
    fn return_validity_bond(&self, token: AccountId) -> PromiseOrValue<bool>;
}

impl DataRequestChange for DataRequest {
    fn new(
        requester: Requester,
        id: u64,
        global_config_id: u64,
        config: &oracle_config::OracleConfig,
        paid_fee: Balance, 
        request_data: NewDataRequestArgs
    ) -> Self {
        let resolution_windows = Vector::new(format!("rw{}", id).as_bytes().to_vec());

        
        Self {
            id,
            sources: request_data.sources,
            outcomes: request_data.outcomes,
            requester: requester.clone(),
            finalized_outcome: None,
            resolution_windows,
            global_config_id,
            request_config: DataRequestConfig {
                default_challenge_window_duration: config.default_challenge_window_duration.into(),
                final_arbitrator_invoke_amount: config.final_arbitrator_invoke_amount.into(),
                final_arbitrator: config.final_arbitrator.to_string(),
                validity_bond: config.validity_bond.into(),
                stake_multiplier: requester.stake_multiplier,
                paid_fee
            },
            initial_challenge_period: request_data.challenge_period.into(),
            final_arbitrator_triggered: false,
            description: request_data.description,
            tags: request_data.tags,
            data_type: request_data.data_type,
            creator: request_data.creator,
        }
    }

    // @returns amount of tokens that didn't get staked
    fn stake(&mut self,
        sender: AccountId,
        outcome: Outcome,
        amount: Balance
    ) -> Balance {
        let mut window = self.resolution_windows
            .iter()
            .last()
            .unwrap_or_else( || {
                ResolutionWindow::new(self.id, 0, self.calc_resolution_bond(), self.initial_challenge_period, env::block_timestamp())
            });
        
        let unspent = window.stake(sender, outcome, amount);

        // If first window push it to vec, else replace updated window struct
        if self.resolution_windows.len() == 0 {
            self.resolution_windows.push(&window);
        } else {
            self.resolution_windows.replace(
                self.resolution_windows.len() - 1, // Last window
                &window
            );
        }

        // Check if this stake is bonded for the current window and if the final arbitrator should be invoked.
        // If the final arbitrator is invoked other stake won't come through.
        if window.bonded_outcome.is_some() && !self.invoke_final_arbitrator(window.bond_size) {
            self.resolution_windows.push(
                &ResolutionWindow::new(
                    self.id,
                    self.resolution_windows.len() as u16,
                    window.bond_size,
                    self.request_config.default_challenge_window_duration,
                    env::block_timestamp()
                )
            );
        }
        
        unspent
    }

    // @returns amount of tokens that didn't get staked
    fn unstake(&mut self, sender: AccountId, round: u16, outcome: Outcome, amount: Balance) -> Balance {        
        let mut window = self.resolution_windows
            .get(round as u64)
            .expect("ERR_NO_RESOLUTION_WINDOW");

        window.unstake(sender, outcome, amount)
    }

    fn finalize(&mut self) {
        self.finalized_outcome = self.get_final_outcome();
    }

    // @returns wether final arbitrator was triggered
    fn invoke_final_arbitrator(&mut self, bond_size: Balance) -> bool {
        let should_invoke = bond_size >= self.request_config.final_arbitrator_invoke_amount;
        if should_invoke { self.final_arbitrator_triggered = true }
        self.final_arbitrator_triggered
    }

    fn finalize_final_arbitrator(&mut self, outcome: Outcome) {
        self.finalized_outcome = Some(outcome);
    }

    fn claim(&mut self, account_id: String) -> ClaimRes {
        // Metrics for calculating payout
        let mut total_correct_staked = 0;
        let mut total_incorrect_staked = 0;
        let mut user_correct_stake = 0;

        // For any round after the resolution round handle generically
        for round in 0..self.resolution_windows.len() {
            let mut window = self.resolution_windows.get(round).unwrap();
            let stake_state: WindowStakeResult = window.claim_for(account_id.to_string(), self.finalized_outcome.as_ref().unwrap());
            match stake_state {
                WindowStakeResult::Correct(correctly_staked) => {
                    total_correct_staked += correctly_staked.bonded_stake;
                    user_correct_stake += correctly_staked.user_stake;
                },
                WindowStakeResult::Incorrect(incorrectly_staked) => {
                    total_incorrect_staked += incorrectly_staked
                },
                WindowStakeResult::NoResult => ()
            }

            self.resolution_windows.replace(round as u64, &window);
        };

        let stake_profit = match total_correct_staked {
            0 => 0,
            _ => helpers::calc_product(user_correct_stake, total_incorrect_staked, total_correct_staked)
        };


        let fee_profit = match total_correct_staked {
            0 => 0,
            _ => helpers::calc_product(user_correct_stake, self.request_config.paid_fee, total_correct_staked)
        };

        logger::log_claim(&account_id, self.id, total_correct_staked, total_incorrect_staked, user_correct_stake, stake_profit, fee_profit);

        ClaimRes {
            payment_token_payout: fee_profit,
            stake_token_payout: user_correct_stake + stake_profit
        }
    }

    // @notice Return what's left of validity_bond to requester
    fn return_validity_bond(&self, token: AccountId) -> PromiseOrValue<bool> {
        match self.finalized_outcome.as_ref().unwrap() {
            Outcome::Answer(_) => {
                PromiseOrValue::Promise(fungible_token_transfer(token, self.creator.clone(), self.request_config.validity_bond))
            },
            Outcome::Invalid => PromiseOrValue::Value(false)

        }
    }
}

trait DataRequestView {
    fn assert_valid_outcome(&self, outcome: &Outcome);
    fn assert_valid_outcome_type(&self, outcome: &Outcome);
    fn assert_can_stake_on_outcome(&self, outcome: &Outcome);
    fn assert_not_finalized(&self);
    fn assert_finalized(&self);
    fn assert_can_finalize(&self);
    fn assert_final_arbitrator(&self);
    fn assert_final_arbitrator_invoked(&self);
    fn assert_final_arbitrator_not_invoked(&self);
    fn get_final_outcome(&self) -> Option<Outcome>;
    fn calc_resolution_bond(&self) -> Balance;
    fn summarize_dr(&self) -> DataRequestSummary;
}

impl DataRequestView for DataRequest {
    fn assert_valid_outcome(&self, outcome: &Outcome) {
        match &self.outcomes {
            Some(outcomes) => match outcome {
                Outcome::Answer(outcome) => {
                    // Only strings can be staked when an array of outcomes are set
                    match outcome {
                        AnswerType::String(string_answer) => assert!(outcomes.contains(&string_answer), "Incompatible outcome"),
                        _ => panic!("ERR_OUTCOME_NOT_STRING"),
                    };


                }
                Outcome::Invalid => ()
            },
            None => ()
        }
    }

    fn assert_valid_outcome_type(&self, outcome: &Outcome) {
        match outcome {
            Outcome::Answer(answer) => {
                match answer {
                    AnswerType::String(_) => assert_eq!(self.data_type, DataRequestDataType::String, "ERR_WRONG_OUTCOME_TYPE"),
                    AnswerType::Number(ans_num) => {
                        match self.data_type {
                            DataRequestDataType::Number(dr_multiplier) => assert_eq!(dr_multiplier, ans_num.multiplier, "ERR_WRONG_MULTIPLIER"),
                            _ => panic!("ERR_WRONG_OUTCOME_TYPE"),
                        }
                    }
                }
            }
            _ => ()
        }
    }

    fn assert_can_stake_on_outcome(&self, outcome: &Outcome) {
        if self.resolution_windows.len() > 1 {
            let last_window = self.resolution_windows.get(self.resolution_windows.len() - 2).unwrap();
            assert_ne!(&last_window.bonded_outcome.unwrap(), outcome, "Outcome is incompatible for this round");
        }
    }

    fn assert_not_finalized(&self) {
        assert!(self.finalized_outcome.is_none(), "Can't stake in finalized DataRequest");
    }

    fn assert_finalized(&self) {
        assert!(self.finalized_outcome.is_some(), "DataRequest is not finalized");
    }

    fn assert_can_finalize(&self) {
        let window = self.resolution_windows.get(self.resolution_windows.len() - 1).unwrap();
        assert!(!self.final_arbitrator_triggered, "Can only be finalized by final arbitrator: {}", self.request_config.final_arbitrator);
        assert!(env::block_timestamp() >= window.end_time, "Error can only be finalized after final dispute round has timed out");
        self.assert_not_finalized();
    }

    fn assert_final_arbitrator(&self) {
        assert_eq!(
            self.request_config.final_arbitrator,
            env::predecessor_account_id(),
            "sender is not the final arbitrator of this `DataRequest`, the final arbitrator is: {}",
            self.request_config.final_arbitrator
        );
    }

    fn assert_final_arbitrator_invoked(&self) {
        assert!(
            self.final_arbitrator_triggered,
            "Final arbitrator can not finalize `DataRequest` with id: {}",
            self.id
        );
    }

    fn assert_final_arbitrator_not_invoked(&self) {
        assert!(
            !self.final_arbitrator_triggered,
            "Final arbitrator is invoked for `DataRequest` with id: {}",
            self.id
        );
    }

    fn get_final_outcome(&self) -> Option<Outcome> {
        assert!(self.resolution_windows.iter().count() >= 2, "No bonded outcome found or final arbitrator triggered after first round");
        let last_bonded_window_i = self.resolution_windows.len() - 2; // Last window after end_time never has a bonded outcome
        let last_bonded_window = self.resolution_windows.get(last_bonded_window_i).unwrap();
        last_bonded_window.bonded_outcome
    }

    /**
     * @notice Calculates the size of the resolution bond. If the accumulated fee is smaller than the validity bond, we payout the validity bond to validators, thus they have to stake double in order to be
     * eligible for the reward, in the case that the fee is greater than the validity bond validators need to have a cumulative stake of double the fee amount
     * @returns The size of the initial `resolution_bond` denominated in `stake_token`
     */
    fn calc_resolution_bond(&self) -> Balance {
        let base_bond = if self.request_config.paid_fee >= self.request_config.validity_bond {
            self.request_config.paid_fee 
        } else {
            self.request_config.validity_bond
        };

        env::log(format!("base bond: {:?} multiplier: {:?}", base_bond, self.request_config.stake_multiplier).as_bytes());
        
        multiply_stake(base_bond, self.request_config.stake_multiplier)
    }

    /**
     * @notice Transforms a data request struct into another struct with Serde serialization
     */
    fn summarize_dr(&self) -> DataRequestSummary {
        // format resolution windows inside this data request
        let mut resolution_windows = Vec::new();
        for i in self.resolution_windows.iter() {
            let rw = ResolutionWindowSummary {
                round: i.round,
                start_time: U64(i.start_time),
                end_time: U64(i.end_time),
                bond_size: U128(i.bond_size),
                bonded_outcome: i.bonded_outcome,
            };
            resolution_windows.push(rw);
        }

        // format data request
        DataRequestSummary {
            id: self.id,
            description: self.description.clone(),
            sources: self.sources.clone(),
            outcomes: self.outcomes.clone(),
            requester: self.requester.clone(),
            creator: self.creator.clone(),
            finalized_outcome: self.finalized_outcome.clone(),
            resolution_windows: resolution_windows,
            global_config_id: U64(self.global_config_id),
            initial_challenge_period: U64(self.initial_challenge_period),
            final_arbitrator_triggered: self.final_arbitrator_triggered,
            tags: self.tags.clone(),
            data_type: self.data_type.clone(),
            request_config: DataRequestConfigSummary {
                validity_bond: U128(self.request_config.validity_bond),
                paid_fee: U128(self.request_config.paid_fee),
                stake_multiplier: self.request_config.stake_multiplier,
            }
        }
    }
}

#[near_bindgen]
impl Contract {
    pub fn dr_exists(&self, id: U64) -> bool {
        self.data_requests.get(id.into()).is_some()
    }

    // Merge config and payload
    pub fn dr_new(&mut self, sender: AccountId, amount: Balance, payload: NewDataRequestArgs) -> Balance {
        let config = self.get_config();
        let validity_bond: u128 = config.validity_bond.into();
        self.assert_whitelisted(sender.to_string());
        self.assert_sender(&config.payment_token);
        self.dr_validate(&payload);
        assert!(
            amount >= validity_bond,
            "Validity bond of {} not reached, received only {}",
            validity_bond,
            amount
        );

        let paid_fee = amount - validity_bond;
        
        let requester = self.whitelist.whitelist_get_expect(&sender);
        let dr = DataRequest::new(
            requester,
            self.data_requests.len() as u64, // dr_id
            self.configs.len() - 1, // dr's config id
            &config,
            paid_fee,
            payload
        );

        logger::log_new_data_request(&dr);

        self.data_requests.push(&dr);

        0
    }

    #[payable]
    pub fn dr_stake(&mut self, sender: AccountId, amount: Balance, payload: StakeDataRequestArgs) -> PromiseOrValue<WrappedBalance> {
        let mut dr = self.dr_get_expect(payload.id.into());
        let config = self.configs.get(dr.global_config_id).unwrap();
        self.assert_sender(&config.stake_token);
        dr.assert_final_arbitrator_not_invoked();
        dr.assert_can_stake_on_outcome(&payload.outcome);
        dr.assert_valid_outcome(&payload.outcome);
        dr.assert_valid_outcome_type(&payload.outcome);
        dr.assert_not_finalized();

        let unspent_stake = dr.stake(sender, payload.outcome, amount);
        logger::log_update_data_request(&dr);
        self.data_requests.replace(payload.id.into(), &dr);

        PromiseOrValue::Value(U128(unspent_stake))
    }

    #[payable]
    pub fn dr_unstake(&mut self, request_id: U64, resolution_round: u16, outcome: Outcome, amount: U128) {
        let initial_storage = env::storage_usage();

        let mut dr = self.dr_get_expect(request_id.into());
        let unstaked = dr.unstake(env::predecessor_account_id(), resolution_round, outcome, amount.into());
        let config = self.configs.get(dr.global_config_id).unwrap();

        helpers::refund_storage(initial_storage, env::predecessor_account_id());
        logger::log_update_data_request(&dr);

        fungible_token_transfer(config.stake_token, env::predecessor_account_id(), unstaked);
    }

    /**
     * @returns amount of tokens claimed
     */
    #[payable]
    pub fn dr_claim(&mut self, account_id: String, request_id: U64) -> Promise {
        let initial_storage = env::storage_usage();

        let mut dr = self.dr_get_expect(request_id.into());
        dr.assert_finalized();
        let stake_payout = dr.claim(account_id.to_string());
        let config = self.configs.get(dr.global_config_id).unwrap();

        logger::log_update_data_request(&dr);
        helpers::refund_storage(initial_storage, env::predecessor_account_id());

        // transfer owed stake tokens
        let prev_prom = if stake_payout.stake_token_payout > 0 {
            Some(fungible_token_transfer(config.stake_token, account_id.to_string(), stake_payout.stake_token_payout))
        } else {
            None
        };
        
        if stake_payout.payment_token_payout > 0 {
            // distribute fee + bond
            match prev_prom {
                Some(p) => p.then(fungible_token_transfer(config.payment_token, account_id, stake_payout.payment_token_payout)),
                None => fungible_token_transfer(config.payment_token, account_id, stake_payout.payment_token_payout)
            }
        } else {
            match prev_prom {
                Some(p) => p,
                None => panic!("can't claim 0")
            }
        }
    }

    pub fn dr_finalize(&mut self, request_id: U64) {
        let mut dr = self.dr_get_expect(request_id.into());
        dr.assert_can_finalize();
        let final_outcome = dr.get_final_outcome();
        
<<<<<<< HEAD
        dr.requester.set_outcome(final_outcome.unwrap(), dr.tags.clone(), false);
=======
        dr.requester.set_outcome(final_outcome.unwrap(), dr.tags.clone());
>>>>>>> 25334af3

        let config = self.configs.get(dr.global_config_id).unwrap();

        dr.finalize();
        dr.return_validity_bond(config.payment_token);

        self.data_requests.replace(request_id.into(), &dr);

        logger::log_update_data_request(&dr);
    }

    #[payable]
    pub fn dr_final_arbitrator_finalize(&mut self, request_id: U64, outcome: Outcome) -> PromiseOrValue<bool> {
        let initial_storage = env::storage_usage();

        let mut dr = self.dr_get_expect(request_id);
        dr.assert_not_finalized();
        dr.assert_final_arbitrator();
        dr.assert_valid_outcome(&outcome);
        dr.assert_final_arbitrator_invoked();
        dr.finalize_final_arbitrator(outcome.clone());

        let config = self.configs.get(dr.global_config_id).unwrap();
<<<<<<< HEAD
        dr.requester.set_outcome(outcome, dr.tags.clone(), true);
=======
        dr.requester.set_outcome(outcome, dr.tags.clone());
>>>>>>> 25334af3
        self.data_requests.replace(request_id.into(), &dr);

        logger::log_update_data_request(&dr);
        helpers::refund_storage(initial_storage, env::predecessor_account_id());

        dr.return_validity_bond(config.payment_token)
    }

    fn dr_get_expect(&self, id: U64) -> DataRequest {
        self.data_requests.get(id.into()).expect("ERR_DATA_REQUEST_NOT_FOUND")
    }

    pub fn get_request_by_id(&self, id: U64) -> Option<DataRequestSummary> {
        let dr = self.data_requests.get(id.into());
        match dr {
            None => None,
            Some(d) => Some(d.summarize_dr())
        }
    }

    pub fn get_latest_request(&self) -> Option<DataRequestSummary> {
        if self.data_requests.len() < 1 {
            return None;
        }
        let dr = self.data_requests.get(self.data_requests.len() - 1);
        match dr {
            None => None,
            Some(d) => Some(d.summarize_dr())
        }
    }

    pub fn get_outcome(&self, dr_id: U64) -> Outcome {
        self.data_requests
        .get(dr_id.into()).expect("Data request with does not exist")
        .finalized_outcome.expect("Data request is not yet finalized")
    }

    pub fn get_requests(&self, from_index: U64, limit: U64) -> Vec<DataRequestSummary> {
        let i: u64 = from_index.into();
        (i..std::cmp::min(i + u64::from(limit), self.data_requests.len()))
            .map(|index| self.data_requests.get(index).unwrap().summarize_dr())
            .collect()
    }
}

#[cfg(not(target_arch = "wasm32"))]
#[cfg(test)]
mod mock_token_basic_tests {
    use near_sdk::{ MockedBlockchain };
    use near_sdk::{ testing_env, VMContext };
    use crate::requester_handler::{Requester};
    use crate::data_request::AnswerType;
    use super::*;
    use fee_config::FeeConfig;

    fn alice() -> AccountId {
        "alice.near".to_string()
    }

    fn bob() -> AccountId {
        "bob.near".to_string()
    }

    fn carol() -> AccountId {
        "carol.near".to_string()
    }

    fn dave() -> AccountId {
        "dave.near".to_string()
    }

    fn token() -> AccountId {
        "token.near".to_string()
    }

    fn gov() -> AccountId {
        "gov.near".to_string()
    }

    fn sum_claim_res(claim_res: ClaimRes) -> u128 {
        claim_res.payment_token_payout + claim_res.stake_token_payout
    }

    fn registry_entry(account: AccountId) -> Requester {
        Requester {
            contract_name: account.clone(),
            account_id: account.clone(),
            stake_multiplier: None,
            code_base_url: None
        }
    }

    fn finalize(contract: &mut Contract, dr_id: u64) -> &mut Contract {
        let mut dr = contract.dr_get_expect(U64(dr_id));
        dr.finalize();
        contract.data_requests.replace(0, &dr);
        contract
    }

    fn config() -> oracle_config::OracleConfig {
        oracle_config::OracleConfig {
            gov: gov(),
            final_arbitrator: alice(),
            payment_token: token(),
            stake_token: token(),
            validity_bond: U128(100),
            max_outcomes: 8,
            default_challenge_window_duration: U64(1000),
            min_initial_challenge_window_duration: U64(1000),
            final_arbitrator_invoke_amount: U128(250),
            fee: FeeConfig {
                flux_market_cap: U128(50000),
                total_value_staked: U128(10000),
                resolution_fee_percentage: 10_000,
            }
        }
    }

    fn get_context(predecessor_account_id: AccountId) -> VMContext {
        VMContext {
            current_account_id: token(),
            signer_account_id: bob(),
            signer_account_pk: vec![0, 1, 2],
            predecessor_account_id,
            input: vec![],
            block_index: 0,
            block_timestamp: 0,
            account_balance: 10000 * 10u128.pow(24),
            account_locked_balance: 0,
            storage_usage: 10u64.pow(6),
            attached_deposit: 1000 * 10u128.pow(24),
            prepaid_gas: 10u64.pow(18),
            random_seed: vec![0, 1, 2],
            is_view: false,
            output_data_receivers: vec![],
            epoch_height: 0,
        }
    }

    #[test]
    #[should_panic(expected = "Invalid outcome list either exceeds min of: 2 or max of 8")]
    fn dr_new_single_outcome() {
        testing_env!(get_context(token()));
        let whitelist = Some(vec![registry_entry(bob()), registry_entry(carol())]);
        let mut contract = Contract::new(whitelist, config());

        contract.dr_new(bob(), 100, NewDataRequestArgs{
            sources: Vec::new(),
            outcomes: Some(vec!["a".to_string()].to_vec()),
            challenge_period: U64(1500),
            description: Some("a".to_string()),
            tags: vec!["1".to_string()],
            data_type: data_request::DataRequestDataType::String,
            creator: bob(),
        });
    }


    #[test]
    #[should_panic(expected = "Err predecessor is not whitelisted")]
    fn dr_new_non_whitelisted() {
        testing_env!(get_context(token()));
        let whitelist = Some(vec![registry_entry(bob()), registry_entry(carol())]);
        let mut contract = Contract::new(whitelist, config());
        contract.dr_new(alice(), 100, NewDataRequestArgs{
            sources: Vec::new(),
            outcomes: None,
            challenge_period: U64(0),
            description: Some("a".to_string()),
            tags: vec!["1".to_string()],
            data_type: data_request::DataRequestDataType::String,
            creator: bob(),
        });
    }

    #[test]
    #[should_panic(expected = "This function can only be called by token.near")]
    fn dr_new_non_payment_token() {
        testing_env!(get_context(alice()));
        let whitelist = Some(vec![registry_entry(bob()), registry_entry(carol())]);
        let mut contract = Contract::new(whitelist, config());
        contract.dr_new(bob(), 100, NewDataRequestArgs{
            sources: Vec::new(),
            outcomes: None,
            challenge_period: U64(0),
            description: Some("a".to_string()),
            tags: vec!["1".to_string()],
            data_type: data_request::DataRequestDataType::String,
            creator: bob(),
        });
    }

    #[test]
    #[should_panic(expected = "Too many sources provided, max sources is: 8")]
    fn dr_new_arg_source_exceed() {
        testing_env!(get_context(token()));
        let whitelist = Some(vec![registry_entry(bob()), registry_entry(carol())]);
        let mut contract = Contract::new(whitelist, config());
        let x1 = data_request::Source {end_point: "1".to_string(), source_path: "1".to_string()};
        let x2 = data_request::Source {end_point: "2".to_string(), source_path: "2".to_string()};
        let x3 = data_request::Source {end_point: "3".to_string(), source_path: "3".to_string()};
        let x4 = data_request::Source {end_point: "4".to_string(), source_path: "4".to_string()};
        let x5 = data_request::Source {end_point: "5".to_string(), source_path: "5".to_string()};
        let x6 = data_request::Source {end_point: "6".to_string(), source_path: "6".to_string()};
        let x7 = data_request::Source {end_point: "7".to_string(), source_path: "7".to_string()};
        let x8 = data_request::Source {end_point: "8".to_string(), source_path: "8".to_string()};
        let x9 = data_request::Source {end_point: "9".to_string(), source_path: "9".to_string()};
        contract.dr_new(bob(), 100, NewDataRequestArgs{
            sources: vec![x1,x2,x3,x4,x5,x6,x7,x8,x9],
            outcomes: None,
            challenge_period: U64(1000),
            description: None,
            tags: vec!["1".to_string()],
            data_type: data_request::DataRequestDataType::String,
            creator: bob(),
        });
    }

    #[test]
    #[should_panic(expected = "Invalid outcome list either exceeds min of: 2 or max of 8")]
    fn dr_new_arg_outcome_exceed() {
        testing_env!(get_context(token()));
        let whitelist = Some(vec![registry_entry(bob()), registry_entry(carol())]);
        let mut contract = Contract::new(whitelist, config());

        contract.dr_new(bob(), 100, NewDataRequestArgs{
            sources: Vec::new(),
            outcomes: Some(vec![
                "1".to_string(),
                "2".to_string(),
                "3".to_string(),
                "4".to_string(),
                "5".to_string(),
                "6".to_string(),
                "7".to_string(),
                "8".to_string(),
                "9".to_string()
            ]),
            challenge_period: U64(1000),
            description: Some("a".to_string()),
            tags: vec!["1".to_string()],
            data_type: data_request::DataRequestDataType::String,
            creator: bob(),
        });
    }

    #[test]
    #[should_panic(expected = "Description should be filled when no sources are given")]
    fn dr_description_required_no_sources() {
        testing_env!(get_context(token()));
        let whitelist = Some(vec![registry_entry(bob()), registry_entry(carol())]);
        let mut contract = Contract::new(whitelist, config());
        contract.dr_new(bob(), 100, NewDataRequestArgs{
            sources: vec![],
            outcomes: None,
            challenge_period: U64(1000),
            description: None,
            tags: vec!["1".to_string()],
            data_type: data_request::DataRequestDataType::String,
            creator: bob(),
        });
    }

    #[test]
    #[should_panic(expected = "Challenge shorter than minimum challenge period")]
    fn dr_new_arg_challenge_period_below_min() {
        testing_env!(get_context(token()));
        let whitelist = Some(vec![registry_entry(bob()), registry_entry(carol())]);
        let mut contract = Contract::new(whitelist, config());

        contract.dr_new(bob(), 100, NewDataRequestArgs{
            sources: Vec::new(),
            outcomes: None,
            challenge_period: U64(999),
            description: Some("a".to_string()),
            tags: vec!["1".to_string()],
            data_type: data_request::DataRequestDataType::String,
            creator: bob(),
        });
    }

    #[test]
    #[should_panic(expected = "Challenge period exceeds maximum challenge period")]
    fn dr_new_arg_challenge_period_exceed() {
        testing_env!(get_context(token()));
        let whitelist = Some(vec![registry_entry(bob()), registry_entry(carol())]);
        let mut contract = Contract::new(whitelist, config());

        contract.dr_new(bob(), 100, NewDataRequestArgs{
            sources: Vec::new(),
            outcomes: None,
            challenge_period: U64(3001),
            description: Some("a".to_string()),
            tags: vec!["1".to_string()],
            data_type: data_request::DataRequestDataType::String,
            creator: bob(),
        });
    }

    #[test]
    #[should_panic(expected = "Validity bond of 100 not reached, received only 90")]
    fn dr_new_not_enough_amount() {
        testing_env!(get_context(token()));
        let whitelist = Some(vec![registry_entry(bob()), registry_entry(carol())]);
        let mut contract = Contract::new(whitelist, config());

        contract.dr_new(bob(), 90, NewDataRequestArgs{
            sources: Vec::new(),
            outcomes: None,
            challenge_period: U64(1500),
            description: Some("a".to_string()),
            tags: vec!["1".to_string()],
            data_type: data_request::DataRequestDataType::String,
            creator: bob(),
        });
    }

    #[test]
    fn dr_new_success() {
        testing_env!(get_context(token()));
        let whitelist = Some(vec![registry_entry(bob()), registry_entry(carol())]);
        let mut contract = Contract::new(whitelist, config());

        let amount : Balance = contract.dr_new(bob(), 100, NewDataRequestArgs{
            sources: Vec::new(),
            outcomes: None,
            challenge_period: U64(1500),
            description: Some("a".to_string()),
            tags: vec!["1".to_string()],
            data_type: data_request::DataRequestDataType::String,
            creator: bob(),
        });
        assert_eq!(amount, 0);
    }

    fn dr_new(contract : &mut Contract) {
        contract.dr_new(bob(), 100, NewDataRequestArgs{
            sources: Vec::new(),
            outcomes: Some(vec!["a".to_string(), "b".to_string()].to_vec()),
            challenge_period: U64(1500),
            description: Some("a".to_string()),
            tags: vec!["1".to_string()],
            data_type: data_request::DataRequestDataType::String,
            creator: bob(),
        });
    }

    #[test]
    #[should_panic(expected = "This function can only be called by token.near")]
    fn dr_stake_non_stake_token() {
        testing_env!(get_context(token()));
        let whitelist = Some(vec![registry_entry(bob()), registry_entry(carol())]);
        let mut contract = Contract::new(whitelist, config());
        dr_new(&mut contract);

        testing_env!(get_context(alice()));
        contract.dr_stake(alice(),100,  StakeDataRequestArgs{
            id: U64(0),
            outcome: data_request::Outcome::Answer(AnswerType::String("42".to_string()))
        });
    }

    #[test]
    #[should_panic(expected = "ERR_DATA_REQUEST_NOT_FOUND")]
    fn dr_stake_not_existing() {
        testing_env!(get_context(token()));
        let whitelist = Some(vec![registry_entry(bob()), registry_entry(carol())]);
        let mut contract = Contract::new(whitelist, config());
        contract.dr_stake(alice(),100,  StakeDataRequestArgs{
            id: U64(0),
            outcome: data_request::Outcome::Answer(AnswerType::String("42".to_string()))
        });
    }

    #[test]
    #[should_panic(expected = "Incompatible outcome")]
    fn dr_stake_incompatible_answer() {
        testing_env!(get_context(token()));
        let whitelist = Some(vec![registry_entry(bob()), registry_entry(carol())]);
        let mut contract = Contract::new(whitelist, config());
        dr_new(&mut contract);

        contract.dr_stake(alice(),100,  StakeDataRequestArgs{
            id: U64(0),
            outcome: data_request::Outcome::Answer(AnswerType::String("42".to_string()))
        });
    }

    #[test]
    #[should_panic(expected = "Can't stake in finalized DataRequest")]
    fn dr_stake_finalized_market() {
        testing_env!(get_context(token()));
        let whitelist = Some(vec![registry_entry(bob()), registry_entry(carol())]);
        let mut contract = Contract::new(whitelist, config());
        dr_new(&mut contract);

        contract.dr_stake(alice(), 200, StakeDataRequestArgs{
            id: U64(0),
            outcome: data_request::Outcome::Answer(AnswerType::String("a".to_string()))
        });

        let mut ct : VMContext = get_context(token());
        ct.block_timestamp = 1501;
        testing_env!(ct);

        let contract = finalize(&mut contract, 0);
        contract.dr_stake(alice(), 200, StakeDataRequestArgs{
            id: U64(0),
            outcome: data_request::Outcome::Answer(AnswerType::String("b".to_string()))
        });
    }


    #[test]
    #[should_panic(expected = "Invalid outcome list either exceeds min of: 2 or max of 8")]
    fn dr_invalid_outcome_list() {
        testing_env!(get_context(token()));
        let whitelist = Some(vec![registry_entry(bob()), registry_entry(carol())]);
        let mut contract = Contract::new(whitelist, config());

        contract.dr_new(bob(), 100, NewDataRequestArgs{
            sources: Vec::new(),
            outcomes: Some(vec!["a".to_string()].to_vec()),
            challenge_period: U64(1500),
            description: Some("a".to_string()),
            tags: vec!["1".to_string()],
            data_type: data_request::DataRequestDataType::String,
            creator: bob(),
        });

        contract.dr_stake(alice(), 200, StakeDataRequestArgs{
            id: U64(0),
            outcome: data_request::Outcome::Answer(AnswerType::String("a".to_string()))
        });
    }

    #[test]
    fn dr_stake_success_partial() {
        testing_env!(get_context(token()));
        let whitelist = Some(vec![registry_entry(bob()), registry_entry(carol())]);
        let mut contract = Contract::new(whitelist, config());
        dr_new(&mut contract);

        let _b = contract.dr_stake(alice(), 5, StakeDataRequestArgs{
            id: U64(0),
            outcome: data_request::Outcome::Answer(AnswerType::String("a".to_string()))
        });
        // assert_eq!(b, 0, "Invalid balance");

        let request : DataRequest = contract.data_requests.get(0).unwrap();
        assert_eq!(request.resolution_windows.len(), 1);


        let round0 : ResolutionWindow = request.resolution_windows.get(0).unwrap();
        assert_eq!(round0.round, 0);
        assert_eq!(round0.end_time, 1500);
        assert_eq!(round0.bond_size, 200);
    }

    #[test]
    fn dr_stake_success_full_at_t0() {
        testing_env!(get_context(token()));
        let whitelist = Some(vec![registry_entry(bob()), registry_entry(carol())]);
        let mut contract = Contract::new(whitelist, config());
        dr_new(&mut contract);

        let _b = contract.dr_stake(alice(), 200, StakeDataRequestArgs{
            id: U64(0),
            outcome: data_request::Outcome::Answer(AnswerType::String("a".to_string()))
        });
        // assert_eq!(b, 0, "Invalid balance");

        let request : DataRequest = contract.data_requests.get(0).unwrap();
        assert_eq!(request.resolution_windows.len(), 2);

        let round0 : ResolutionWindow = request.resolution_windows.get(0).unwrap();
        assert_eq!(round0.round, 0);
        assert_eq!(round0.end_time, 1500);
        assert_eq!(round0.bond_size, 200);

        let round1 : ResolutionWindow = request.resolution_windows.get(1).unwrap();
        assert_eq!(round1.round, 1);
        assert_eq!(round1.end_time, 1000);
        assert_eq!(round1.bond_size, 400);
    }

    #[test]
    fn dr_stake_success_overstake_at_t600() {
        testing_env!(get_context(token()));
        let whitelist = Some(vec![registry_entry(bob()), registry_entry(carol())]);
        let mut contract = Contract::new(whitelist, config());
        dr_new(&mut contract);

        let mut ct : VMContext = get_context(token());
        ct.block_timestamp = 600;
        testing_env!(ct);

        let _b = contract.dr_stake(alice(), 300, StakeDataRequestArgs{
            id: U64(0),
            outcome: data_request::Outcome::Answer(AnswerType::String("a".to_string()))
        });
        // assert_eq!(b, 100, "Invalid balance");

        let request : DataRequest = contract.data_requests.get(0).unwrap();
        assert_eq!(request.resolution_windows.len(), 2);

        let round0 : ResolutionWindow = request.resolution_windows.get(0).unwrap();
        assert_eq!(round0.round, 0);
        assert_eq!(round0.end_time, 2100);
        assert_eq!(round0.bond_size, 200);

        let round1 : ResolutionWindow = request.resolution_windows.get(1).unwrap();
        assert_eq!(round1.round, 1);
        assert_eq!(round1.end_time, 1600);
        assert_eq!(round1.bond_size, 400);
    }

    #[test]
    #[should_panic(expected = "Can only be finalized by final arbitrator")]
    fn dr_finalize_final_arb() {
        testing_env!(get_context(token()));
        let whitelist = Some(vec![registry_entry(bob()), registry_entry(carol())]);
        let mut c: oracle_config::OracleConfig = config();
        c.final_arbitrator_invoke_amount = U128(150);
        let mut contract = Contract::new(whitelist, c);
        dr_new(&mut contract);

        contract.dr_stake(alice(), 200, StakeDataRequestArgs{
            id: U64(0),
            outcome: data_request::Outcome::Answer(AnswerType::String("a".to_string()))
        });

        contract.dr_finalize(U64(0));
    }

    #[test]
    #[should_panic(expected = "No bonded outcome found")]
    fn dr_finalize_no_resolutions() {
        testing_env!(get_context(token()));
        let whitelist = Some(vec![registry_entry(bob()), registry_entry(carol())]);
        let mut contract = Contract::new(whitelist, config());
        dr_new(&mut contract);

        finalize(&mut contract, 0);
    }

    #[test]
    #[should_panic(expected = "Error can only be finalized after final dispute round has timed out")]
    fn dr_finalize_active_challenge() {
        testing_env!(get_context(token()));
        let whitelist = Some(vec![registry_entry(bob()), registry_entry(carol())]);
        let mut contract = Contract::new(whitelist, config());
        dr_new(&mut contract);

        contract.dr_stake(alice(), 200, StakeDataRequestArgs{
            id: U64(0),
            outcome: data_request::Outcome::Answer(AnswerType::String("a".to_string()))
        });

        contract.dr_finalize(U64(0));
    }

    #[test]
    fn dr_finalize_success() {
        testing_env!(get_context(token()));
        let whitelist = Some(vec![registry_entry(bob()), registry_entry(carol())]);
        let mut contract = Contract::new(whitelist, config());
        dr_new(&mut contract);

        contract.dr_stake(alice(), 200, StakeDataRequestArgs{
            id: U64(0),
            outcome: data_request::Outcome::Answer(AnswerType::String("a".to_string()))
        });

        let mut ct : VMContext = get_context(token());
        ct.block_timestamp = 1501;
        testing_env!(ct);

        let contract = finalize(&mut contract, 0);

        let request : DataRequest = contract.data_requests.get(0).unwrap();
        assert_eq!(request.resolution_windows.len(), 2);
        assert_eq!(request.finalized_outcome.unwrap(), data_request::Outcome::Answer(AnswerType::String("a".to_string())));
    }

    #[test]
    #[should_panic(expected = "Outcome is incompatible for this round")]
    fn dr_stake_same_outcome() {
        testing_env!(get_context(token()));
        let whitelist = Some(vec![registry_entry(bob()), registry_entry(carol())]);
        let mut contract = Contract::new(whitelist, config());
        dr_new(&mut contract);

        contract.dr_stake(alice(), 300, StakeDataRequestArgs{
            id: U64(0),
            outcome: data_request::Outcome::Answer(AnswerType::String("a".to_string()))
        });

        contract.dr_stake(alice(), 500, StakeDataRequestArgs{
            id: U64(0),
            outcome: data_request::Outcome::Answer(AnswerType::String("a".to_string()))
        });
    }


    fn dr_finalize(contract: &mut Contract, outcome: Outcome) {
        contract.dr_stake(alice(), 2000, StakeDataRequestArgs{
            id: U64(0),
            outcome: outcome
        });

        let mut ct : VMContext = get_context(token());
        ct.block_timestamp = 1501;
        testing_env!(ct);

        finalize(contract, 0);
    }

    #[test]
    #[should_panic(expected = "ERR_DATA_REQUEST_NOT_FOUND")]
    fn dr_unstake_invalid_id() {
        testing_env!(get_context(token()));
        let whitelist = Some(vec![registry_entry(bob()), registry_entry(carol())]);
        let mut contract = Contract::new(whitelist, config());

        contract.dr_unstake(U64(0), 0, data_request::Outcome::Answer(AnswerType::String("a".to_string())), U128(0));
    }

    #[test]
    #[should_panic(expected = "Cannot withdraw from bonded outcome")]
    fn dr_unstake_bonded_outcome() {
        testing_env!(get_context(token()));
        let whitelist = Some(vec![registry_entry(bob()), registry_entry(carol())]);
        let mut contract = Contract::new(whitelist, config());
        dr_new(&mut contract);
        dr_finalize(&mut contract, data_request::Outcome::Answer(AnswerType::String("a".to_string())));

        contract.dr_unstake(U64(0), 0, data_request::Outcome::Answer(AnswerType::String("a".to_string())), U128(0));
    }

    #[test]
    #[should_panic(expected = "token.near has less staked on this outcome (0) than unstake amount")]
    fn dr_unstake_bonded_outcome_c() {
        testing_env!(get_context(token()));
        let whitelist = Some(vec![registry_entry(bob()), registry_entry(carol())]);
        let mut contract = Contract::new(whitelist, config());
        dr_new(&mut contract);
        dr_finalize(&mut contract, data_request::Outcome::Answer(AnswerType::String("a".to_string())));

        contract.dr_unstake(U64(0), 0, data_request::Outcome::Answer(AnswerType::String("c".to_string())), U128(1));
    }

    #[test]
    #[should_panic(expected = "alice.near has less staked on this outcome (10) than unstake amount")]
    fn dr_unstake_too_much() {
        testing_env!(get_context(token()));
        let whitelist = Some(vec![registry_entry(bob()), registry_entry(carol())]);
        let mut contract = Contract::new(whitelist, config());
        dr_new(&mut contract);

        contract.dr_stake(alice(), 10, StakeDataRequestArgs{
            id: U64(0),
            outcome: data_request::Outcome::Answer(AnswerType::String("b".to_string()))
        });

        testing_env!(get_context(alice()));
        contract.dr_unstake(U64(0), 0, data_request::Outcome::Answer(AnswerType::String("b".to_string())), U128(11));
    }

    #[test]
    fn dr_unstake_success() {
        testing_env!(get_context(token()));
        let whitelist = Some(vec![registry_entry(bob()), registry_entry(carol())]);
        let mut contract = Contract::new(whitelist, config());
        dr_new(&mut contract);

        let outcome = data_request::Outcome::Answer(AnswerType::String("b".to_string()));
        contract.dr_stake(alice(), 10, StakeDataRequestArgs{
            id: U64(0),
            outcome: data_request::Outcome::Answer(AnswerType::String("b".to_string()))
        });

        testing_env!(get_context(alice()));

        // verify initial storage
        assert_eq!(contract.
            data_requests.get(0).unwrap().
            resolution_windows.get(0).unwrap().
            user_to_outcome_to_stake.get(&alice()).unwrap().get(&outcome).unwrap(), 10);
        assert_eq!(contract.
            data_requests.get(0).unwrap().
            resolution_windows.get(0).unwrap().
            outcome_to_stake.get(&outcome).unwrap(), 10);

        contract.dr_unstake(U64(0), 0, data_request::Outcome::Answer(AnswerType::String("b".to_string())), U128(1));

        // verify storage after unstake
        assert_eq!(contract.
            data_requests.get(0).unwrap().
            resolution_windows.get(0).unwrap().
            user_to_outcome_to_stake.get(&alice()).unwrap().get(&outcome).unwrap(), 9);
        assert_eq!(contract.
            data_requests.get(0).unwrap().
            resolution_windows.get(0).unwrap().
            outcome_to_stake.get(&outcome).unwrap(), 9);
    }

    #[test]
    #[should_panic(expected = "ERR_DATA_REQUEST_NOT_FOUND")]
    fn dr_claim_invalid_id() {
        testing_env!(get_context(token()));
        let whitelist = Some(vec![registry_entry(bob()), registry_entry(carol())]);
        let mut contract = Contract::new(whitelist, config());

        contract.dr_claim(alice(), U64(0));
    }

    #[test]
    fn dr_claim_success() {
        testing_env!(get_context(token()));
        let whitelist = Some(vec![registry_entry(bob()), registry_entry(carol())]);
        let mut contract = Contract::new(whitelist, config());
        dr_new(&mut contract);
        dr_finalize(&mut contract, data_request::Outcome::Answer(AnswerType::String("a".to_string())));

        contract.dr_claim(alice(), U64(0));
    }

    #[test]
    fn d_claim_single() {
        testing_env!(get_context(token()));
        let whitelist = Some(vec![registry_entry(bob()), registry_entry(carol())]);
        let mut contract = Contract::new(whitelist, config());
        dr_new(&mut contract);
        dr_finalize(&mut contract, data_request::Outcome::Answer(AnswerType::String("a".to_string())));

        let mut d = contract.data_requests.get(0).unwrap();
        // validity bond
        assert_eq!(sum_claim_res(d.claim(alice())), 200);
    }

    #[test]
    fn d_claim_same_twice() {
        testing_env!(get_context(token()));
        let whitelist = Some(vec![registry_entry(bob()), registry_entry(carol())]);
        let mut contract = Contract::new(whitelist, config());
        dr_new(&mut contract);
        dr_finalize(&mut contract, data_request::Outcome::Answer(AnswerType::String("a".to_string())));

        let mut d = contract.data_requests.get(0).unwrap();
        // validity bond
        assert_eq!(sum_claim_res(d.claim(alice())), 200);
        assert_eq!(sum_claim_res(d.claim(alice())), 0);
    }

    #[test]
    fn d_validity_bond() {
        testing_env!(get_context(token()));
        let whitelist = Some(vec![registry_entry(bob()), registry_entry(carol())]);
        let mut config = config();
        config.validity_bond = U128(2);
        let mut contract = Contract::new(whitelist, config);
        dr_new(&mut contract);
        dr_finalize(&mut contract, data_request::Outcome::Answer(AnswerType::String("a".to_string())));

        let mut d = contract.data_requests.get(0).unwrap();
        // fees (100% of TVL)
        assert_eq!(sum_claim_res(d.claim(alice())), 294);
    }

    #[test]
    fn d_claim_double() {
        testing_env!(get_context(token()));
        let whitelist = Some(vec![registry_entry(bob()), registry_entry(carol())]);
        let mut contract = Contract::new(whitelist, config());
        dr_new(&mut contract);

        contract.dr_stake(bob(), 100, StakeDataRequestArgs{
            id: U64(0),
            outcome: data_request::Outcome::Answer(AnswerType::String("a".to_string()))
        });
        dr_finalize(&mut contract, data_request::Outcome::Answer(AnswerType::String("a".to_string())));

        let mut d = contract.data_requests.get(0).unwrap();
        // validity bond
        assert_eq!(sum_claim_res(d.claim(alice())), 100);
        assert_eq!(sum_claim_res(d.claim(bob())), 100);
    }

    #[test]
    fn d_claim_2rounds_single() {
        testing_env!(get_context(token()));
        let whitelist = Some(vec![registry_entry(bob()), registry_entry(carol())]);
        let mut config = config();
        config.final_arbitrator_invoke_amount = U128(1000);
        let mut contract = Contract::new(whitelist, config);
        dr_new(&mut contract);

        contract.dr_stake(bob(), 200, StakeDataRequestArgs{
            id: U64(0),
            outcome: data_request::Outcome::Answer(AnswerType::String("a".to_string()))
        });
        dr_finalize(&mut contract, data_request::Outcome::Answer(AnswerType::String("b".to_string())));

        let mut d = contract.data_requests.get(0).unwrap();
        // validity bond + round 0 stake
        assert_eq!(sum_claim_res(d.claim(alice())), 600);
        assert_eq!(sum_claim_res(d.claim(bob())), 0);
    }

    #[test]
    fn d_claim_2rounds_double() {
        testing_env!(get_context(token()));
        let whitelist = Some(vec![registry_entry(bob()), registry_entry(carol())]);
        let mut config = config();
        config.final_arbitrator_invoke_amount = U128(1000);
        let mut contract = Contract::new(whitelist, config);
        dr_new(&mut contract);

        contract.dr_stake(bob(), 200, StakeDataRequestArgs{
            id: U64(0),
            outcome: data_request::Outcome::Answer(AnswerType::String("a".to_string()))
        });
        contract.dr_stake(carol(), 100, StakeDataRequestArgs{
            id: U64(0),
            outcome: data_request::Outcome::Answer(AnswerType::String("b".to_string()))
        });
        dr_finalize(&mut contract, data_request::Outcome::Answer(AnswerType::String("b".to_string())));

        let mut d = contract.data_requests.get(0).unwrap();
        // validity bond + round 0 stake
        assert_eq!(sum_claim_res(d.claim(alice())), 450);
        assert_eq!(sum_claim_res(d.claim(bob())), 0);
        assert_eq!(sum_claim_res(d.claim(carol())), 150);
    }

    #[test]
    fn d_claim_3rounds_single() {
        testing_env!(get_context(token()));
        let whitelist = Some(vec![registry_entry(bob()), registry_entry(carol())]);
        let mut config = config();
        config.final_arbitrator_invoke_amount = U128(1000);
        let mut contract = Contract::new(whitelist, config);
        dr_new(&mut contract);

        contract.dr_stake(bob(), 200, StakeDataRequestArgs{
            id: U64(0),
            outcome: data_request::Outcome::Answer(AnswerType::String("a".to_string()))
        });
        contract.dr_stake(carol(), 400, StakeDataRequestArgs{
            id: U64(0),
            outcome: data_request::Outcome::Answer(AnswerType::String("b".to_string()))
        });
        dr_finalize(&mut contract, data_request::Outcome::Answer(AnswerType::String("a".to_string())));

        let mut d = contract.data_requests.get(0).unwrap();
        // round 1 stake
        assert_eq!(sum_claim_res(d.claim(alice())), 1120);
        // validity bond
        assert_eq!(sum_claim_res(d.claim(bob())), 280);
        assert_eq!(sum_claim_res(d.claim(carol())), 0);
    }

    #[test]
    fn d_claim_3rounds_double_round0() {
        testing_env!(get_context(token()));
        let whitelist = Some(vec![registry_entry(bob()), registry_entry(carol())]);
        let mut config = config();
        config.final_arbitrator_invoke_amount = U128(1000);
        let mut contract = Contract::new(whitelist, config);
        dr_new(&mut contract);

        contract.dr_stake(bob(), 100, StakeDataRequestArgs{
            id: U64(0),
            outcome: data_request::Outcome::Answer(AnswerType::String("a".to_string()))
        });
        contract.dr_stake(dave(), 100, StakeDataRequestArgs{
            id: U64(0),
            outcome: data_request::Outcome::Answer(AnswerType::String("a".to_string()))
        });
        contract.dr_stake(carol(), 400, StakeDataRequestArgs{
            id: U64(0),
            outcome: data_request::Outcome::Answer(AnswerType::String("b".to_string()))
        });
        dr_finalize(&mut contract, data_request::Outcome::Answer(AnswerType::String("a".to_string())));

        let mut d = contract.data_requests.get(0).unwrap();
        // round 1 stake
        assert_eq!(sum_claim_res(d.claim(alice())), 1120);
        // 50% of validity bond
        assert_eq!(sum_claim_res(d.claim(bob())), 140);
        assert_eq!(sum_claim_res(d.claim(carol())), 0);
        // 50% of validity bond
        assert_eq!(sum_claim_res(d.claim(dave())), 140);
    }

    #[test]
    fn d_claim_3rounds_double_round2() {
        testing_env!(get_context(token()));
        let whitelist = Some(vec![registry_entry(bob()), registry_entry(carol())]);
        let mut config = config();
        config.final_arbitrator_invoke_amount = U128(1000);
        let mut contract = Contract::new(whitelist, config);
        dr_new(&mut contract);

        contract.dr_stake(bob(), 200, StakeDataRequestArgs{
            id: U64(0),
            outcome: data_request::Outcome::Answer(AnswerType::String("a".to_string()))
        });
        contract.dr_stake(carol(), 400, StakeDataRequestArgs{
            id: U64(0),
            outcome: data_request::Outcome::Answer(AnswerType::String("b".to_string()))
        });
        contract.dr_stake(dave(), 300, StakeDataRequestArgs{
            id: U64(0),
            outcome: data_request::Outcome::Answer(AnswerType::String("a".to_string()))
        });
        dr_finalize(&mut contract, data_request::Outcome::Answer(AnswerType::String("a".to_string())));

        let mut d = contract.data_requests.get(0).unwrap();
        // 5/8 of round 1 stake
        assert_eq!(sum_claim_res(d.claim(alice())), 700);
        // validity bond
        assert_eq!(sum_claim_res(d.claim(bob())), 280);
        assert_eq!(sum_claim_res(d.claim(carol())), 0);
        // 3/8 of round 1 stake
        assert_eq!(sum_claim_res(d.claim(dave())), 420);
    }

    #[test]
    fn d_claim_final_arb() {
        testing_env!(get_context(token()));
        let whitelist = Some(vec![registry_entry(bob()), registry_entry(carol())]);
        let mut contract = Contract::new(whitelist, config());
        // needed for final arb function
        dr_new(&mut contract);

        contract.dr_stake(alice(), 200, StakeDataRequestArgs{
            id: U64(0),
            outcome: data_request::Outcome::Answer(AnswerType::String("a".to_string()))
        });
        // This round exceeds final arb limit, will be used as signal
        contract.dr_stake(bob(), 400, StakeDataRequestArgs{
            id: U64(0),
            outcome: data_request::Outcome::Answer(AnswerType::String("b".to_string()))
        });

        testing_env!(get_context(alice()));
        contract.dr_final_arbitrator_finalize(U64(0), data_request::Outcome::Answer(AnswerType::String("a".to_string())));

        let mut d = contract.data_requests.get(0).unwrap();
        assert_eq!(sum_claim_res(d.claim(alice())), 600);
        assert_eq!(sum_claim_res(d.claim(bob())), 0);
    }

    #[test]
    fn d_claim_final_arb_extra_round() {
        testing_env!(get_context(token()));
        let whitelist = Some(vec![registry_entry(bob()), registry_entry(carol())]);
        let mut config = config();
        config.final_arbitrator_invoke_amount = U128(600);
        let mut contract = Contract::new(whitelist, config);
        // needed for final arb function
        dr_new(&mut contract);

        contract.dr_stake(alice(), 200, StakeDataRequestArgs{
            id: U64(0),
            outcome: data_request::Outcome::Answer(AnswerType::String("a".to_string()))
        });
        contract.dr_stake(bob(), 400, StakeDataRequestArgs{
            id: U64(0),
            outcome: data_request::Outcome::Answer(AnswerType::String("b".to_string()))
        });
        // This round exceeds final arb limit, will be used as signal
        contract.dr_stake(carol(), 800, StakeDataRequestArgs{
            id: U64(0),
            outcome: data_request::Outcome::Answer(AnswerType::String("a".to_string()))
        });

        testing_env!(get_context(alice()));
        contract.dr_final_arbitrator_finalize(U64(0), data_request::Outcome::Answer(AnswerType::String("a".to_string())));

        let mut d = contract.data_requests.get(0).unwrap();
        // validity bond
        assert_eq!(sum_claim_res(d.claim(alice())), 280);
        assert_eq!(sum_claim_res(d.claim(bob())), 0);
        // round 1 funds
        assert_eq!(sum_claim_res(d.claim(carol())), 1120);
    }

    #[test]
    fn d_claim_final_arb_extra_round2() {
        testing_env!(get_context(token()));
        let whitelist = Some(vec![registry_entry(bob()), registry_entry(carol())]);
        let mut config = config();
        config.final_arbitrator_invoke_amount = U128(600);
        let mut contract = Contract::new(whitelist, config);
        // needed for final arb function
        dr_new(&mut contract);

        contract.dr_stake(alice(), 200, StakeDataRequestArgs{
            id: U64(0),
            outcome: data_request::Outcome::Answer(AnswerType::String("a".to_string()))
        });
        contract.dr_stake(bob(), 400, StakeDataRequestArgs{
            id: U64(0),
            outcome: data_request::Outcome::Answer(AnswerType::String("b".to_string()))
        });
        // This round exceeds final arb limit, will be used as signal
        contract.dr_stake(carol(), 800, StakeDataRequestArgs{
            id: U64(0),
            outcome: data_request::Outcome::Answer(AnswerType::String("a".to_string()))
        });

        testing_env!(get_context(alice()));
        contract.dr_final_arbitrator_finalize(U64(0), data_request::Outcome::Answer(AnswerType::String("b".to_string())));

        let mut d = contract.data_requests.get(0).unwrap();
        assert_eq!(sum_claim_res(d.claim(alice())), 0);
        // validity bond (100), round0 (200), round2 (800)
        assert_eq!(sum_claim_res(d.claim(bob())), 1400);
        assert_eq!(sum_claim_res(d.claim(carol())), 0);
    }

    #[test]
    #[should_panic(expected = "Final arbitrator is invoked for `DataRequest` with id: 0")]
    fn dr_final_arb_invoked() {
        testing_env!(get_context(token()));
        let whitelist = Some(vec![registry_entry(bob()), registry_entry(carol())]);
        let config = config();
        let mut contract = Contract::new(whitelist, config);
        dr_new(&mut contract);

        contract.dr_stake(alice(), 200, StakeDataRequestArgs{
            id: U64(0),
            outcome: data_request::Outcome::Answer(AnswerType::String("a".to_string()))
        });
        contract.dr_stake(bob(), 400, StakeDataRequestArgs{
            id: U64(0),
            outcome: data_request::Outcome::Answer(AnswerType::String("b".to_string()))
        });
        contract.dr_stake(carol(), 400, StakeDataRequestArgs{
            id: U64(0),
            outcome: data_request::Outcome::Answer(AnswerType::String("a".to_string()))
        });
    }

    #[test]
    #[should_panic(expected = "Incompatible outcome")]
    fn dr_final_arb_invalid_outcome() {
        testing_env!(get_context(token()));
        let whitelist = Some(vec![registry_entry(bob()), registry_entry(carol())]);
        let config = config();
        let mut contract = Contract::new(whitelist, config);
        // needed for final arb function
        dr_new(&mut contract);


        contract.dr_stake(alice(), 200, StakeDataRequestArgs{
            id: U64(0),
            outcome: data_request::Outcome::Answer(AnswerType::String("a".to_string()))
        });

        testing_env!(get_context(alice()));
        contract.dr_final_arbitrator_finalize(U64(0), data_request::Outcome::Answer(AnswerType::String("c".to_string())));
    }

    #[test]
    #[should_panic(expected = "assertion failed: `(left == right)`\n  left: `\"alice.near\"`,\n right: `\"bob.near\"`: sender is not the final arbitrator of this `DataRequest`, the final arbitrator is: alice.near")]
    fn dr_final_arb_non_arb() {
        testing_env!(get_context(token()));
        let whitelist = Some(vec![registry_entry(bob()), registry_entry(carol())]);
        let config = config();
        let mut contract = Contract::new(whitelist, config);
        // needed for final arb function
        dr_new(&mut contract);


        contract.dr_stake(alice(), 200, StakeDataRequestArgs{
            id: U64(0),
            outcome: data_request::Outcome::Answer(AnswerType::String("a".to_string()))
        });

        testing_env!(get_context(bob()));
        contract.dr_final_arbitrator_finalize(U64(0), data_request::Outcome::Answer(AnswerType::String("b".to_string())));
    }

    #[test]
    #[should_panic(expected = "Can't stake in finalized DataRequest")]
    fn dr_final_arb_twice() {
        testing_env!(get_context(token()));
        let whitelist = Some(vec![registry_entry(bob()), registry_entry(carol())]);
        let config = config();
        let mut contract = Contract::new(whitelist, config);
        // needed for final arb function
        dr_new(&mut contract);


        contract.dr_stake(alice(), 200, StakeDataRequestArgs{
            id: U64(0),
            outcome: data_request::Outcome::Answer(AnswerType::String("a".to_string()))
        });
        // This round exceeds final arb limit, will be used as signal
        contract.dr_stake(bob(), 400, StakeDataRequestArgs{
            id: U64(0),
            outcome: data_request::Outcome::Answer(AnswerType::String("b".to_string()))
        });

        testing_env!(get_context(alice()));
        contract.dr_final_arbitrator_finalize(U64(0), data_request::Outcome::Answer(AnswerType::String("b".to_string())));
        contract.dr_final_arbitrator_finalize(U64(0), data_request::Outcome::Answer(AnswerType::String("a".to_string())));
    }

    #[test]
    fn dr_final_arb_execute() {
        testing_env!(get_context(token()));
        let whitelist = Some(vec![registry_entry(bob()), registry_entry(carol())]);
        let config = config();
        let mut contract = Contract::new(whitelist, config);
        // needed for final arb function
        dr_new(&mut contract);

        contract.dr_stake(alice(), 200, StakeDataRequestArgs{
            id: U64(0),
            outcome: data_request::Outcome::Answer(AnswerType::String("a".to_string()))
        });
        // This round exceeds final arb limit, will be used as signal
        contract.dr_stake(bob(), 400, StakeDataRequestArgs{
            id: U64(0),
            outcome: data_request::Outcome::Answer(AnswerType::String("b".to_string()))
        });

        testing_env!(get_context(alice()));
        contract.dr_final_arbitrator_finalize(U64(0), data_request::Outcome::Answer(AnswerType::String("b".to_string())));

        let request : DataRequest = contract.data_requests.get(0).unwrap();
        assert_eq!(request.resolution_windows.len(), 2);
        assert_eq!(request.finalized_outcome.unwrap(), data_request::Outcome::Answer(AnswerType::String("b".to_string())));
    }

    #[test]
    fn dr_tvl_increases() {
        testing_env!(get_context(token()));
        let whitelist = Some(vec![registry_entry(bob()), registry_entry(carol())]);
        let mut contract = Contract::new(whitelist, config());
        dr_new(&mut contract);

        let outcome = data_request::Outcome::Answer(AnswerType::String("b".to_string()));
        contract.dr_stake(alice(), 10, StakeDataRequestArgs{
            id: U64(0),
            outcome
        });
    }

    #[test]
    fn dr_fixed_fee() {
        testing_env!(get_context(token()));
        let bob_requester = Requester {
            contract_name: bob(),
            account_id: bob(),
            stake_multiplier: None,
            code_base_url: None,
        };
        let fixed_fee = 20; 
        let whitelist = Some(vec![bob_requester, registry_entry(carol())]);
        let mut config = config();
        let validity_bond = 2;
        config.validity_bond = U128(validity_bond);
        let mut contract = Contract::new(whitelist, config);
        contract.dr_new(bob(), fixed_fee + validity_bond, NewDataRequestArgs{
            sources: Vec::new(),
            outcomes: Some(vec!["a".to_string(), "b".to_string()].to_vec()),
            challenge_period: U64(1500),
            description: Some("a".to_string()),
            tags: vec!["1".to_string()],
            data_type: data_request::DataRequestDataType::String,
            creator: bob(),
        });
        dr_finalize(&mut contract, data_request::Outcome::Answer(
            data_request::AnswerType::String("a".to_string())
        ));

        let mut d = contract.data_requests.get(0).unwrap();

        assert_eq!(sum_claim_res(d.claim(alice())), 60);
    }

    #[test]
    fn dr_get_methods() {
        testing_env!(get_context(token()));
        let whitelist = Some(vec![registry_entry(bob()), registry_entry(carol())]);
        let mut contract = Contract::new(whitelist, config());
        dr_new(&mut contract);
        dr_new(&mut contract);
        dr_new(&mut contract);
        
        assert_eq!(contract.get_latest_request().unwrap().id, 2);
        assert_eq!(contract.get_request_by_id(U64(1)).unwrap().id, 1);

        assert_eq!(contract.get_requests(U64(0), U64(1))[0].id, 0);
        assert_eq!(contract.get_requests(U64(1), U64(1)).len(), 1);
        assert_eq!(contract.get_requests(U64(1), U64(2)).len(), 2);
        assert_eq!(contract.get_requests(U64(0), U64(3)).len(), 3);
    }
}<|MERGE_RESOLUTION|>--- conflicted
+++ resolved
@@ -540,11 +540,7 @@
         dr.assert_can_finalize();
         let final_outcome = dr.get_final_outcome();
         
-<<<<<<< HEAD
-        dr.requester.set_outcome(final_outcome.unwrap(), dr.tags.clone(), false);
-=======
         dr.requester.set_outcome(final_outcome.unwrap(), dr.tags.clone());
->>>>>>> 25334af3
 
         let config = self.configs.get(dr.global_config_id).unwrap();
 
@@ -568,11 +564,7 @@
         dr.finalize_final_arbitrator(outcome.clone());
 
         let config = self.configs.get(dr.global_config_id).unwrap();
-<<<<<<< HEAD
-        dr.requester.set_outcome(outcome, dr.tags.clone(), true);
-=======
         dr.requester.set_outcome(outcome, dr.tags.clone());
->>>>>>> 25334af3
         self.data_requests.replace(request_id.into(), &dr);
 
         logger::log_update_data_request(&dr);
