use crate::*;

use crate::{
    fungible_token::fungible_token_transfer, helpers::multiply_stake, logger,
    requester_handler::RequesterHandler, resolution_window::ResolutionWindowHandler,
};
use flux_sdk::{
    config::OracleConfig,
<<<<<<< HEAD
    consts::GAS_BASE_TRANSFER,
    data_request::{
        ActiveDataRequest, ActiveDataRequestSummary, ClaimRes, DataRequestConfig,
        DataRequestConfigSummary, DataRequestDataType, DataRequestSummary, FinalizedDataRequest,
        FinalizedDataRequestSummary, NewDataRequestArgs, StakeDataRequestArgs,
    },
    outcome::{AnswerType, Outcome},
    resolution_window::{ResolutionWindowSummary, WindowStakeResult},
    types::WrappedBalance,
=======
    data_request::{
        DataRequestConfigSummary,
        StakeDataRequestArgs,
        DataRequestDataType,
        NewDataRequestArgs,
        DataRequestSummary,
        ActiveDataRequestSummary,
        FinalizedDataRequestSummary,
        DataRequestConfig,
        ClaimRes,
        ActiveDataRequest,
        FinalizedDataRequest,
    },
    resolution_window::{ WindowStakeResult, ResolutionWindowSummary, ResolutionWindow },
    outcome::{ AnswerType, Outcome },
    types::WrappedBalance
>>>>>>> 026c87de
};
use near_sdk::{
    collections::Vector,
    env, ext_contract,
    json_types::{U128, U64},
    AccountId, Balance, Promise, PromiseOrValue,
};

#[ext_contract]
trait ExtSelf {
    fn dr_proceed_finalization(request_id: U64, sender: AccountId);
}

trait DataRequestMethods {
<<<<<<< HEAD
    fn unstake(
        &mut self,
        sender: AccountId,
        round: u16,
        outcome: Outcome,
        amount: Balance,
    ) -> Balance;
=======
    fn unstake(&mut self, sender: AccountId, round: u16, outcome: Outcome, amount: Balance) -> Balance;
>>>>>>> 026c87de
    fn get_config_id(&self) -> u64;
    fn log_update(&self);
    fn summarize(&self) -> DataRequestSummary;
}

impl DataRequestMethods for DataRequest {
    // @returns amount of tokens that didn't get staked
<<<<<<< HEAD
    fn unstake(
        &mut self,
        sender: AccountId,
        round: u16,
        outcome: Outcome,
        amount: Balance,
    ) -> Balance {
        let resolution_windows = match self {
            DataRequest::Active(dr) => &dr.resolution_windows,
            DataRequest::Finalized(dr) => &dr.resolution_windows,
=======
    fn unstake(&mut self, sender: AccountId, round: u16, outcome: Outcome, amount: Balance) -> Balance {        
        let resolution_windows = match self {
            DataRequest::Active(dr) => &dr.resolution_windows,
            DataRequest::Finalized(dr) => &dr.resolution_windows
>>>>>>> 026c87de
        };

        let mut window = resolution_windows
            .get(round as u64)
            .expect("ERR_NO_RESOLUTION_WINDOW");

        window.unstake(sender, outcome, amount)
    }

    fn get_config_id(&self) -> u64 {
        match self {
            DataRequest::Active(dr) => dr.global_config_id,
<<<<<<< HEAD
            DataRequest::Finalized(dr) => dr.global_config_id,
=======
            DataRequest::Finalized(dr) => dr.global_config_id
>>>>>>> 026c87de
        }
    }

    fn log_update(&self) {
        match self {
            DataRequest::Active(dr) => logger::log_update_active_data_request(&dr),
<<<<<<< HEAD
            DataRequest::Finalized(dr) => logger::log_update_finalized_data_request(&dr),
=======
            DataRequest::Finalized(dr) => logger::log_update_finalized_data_request(&dr)
>>>>>>> 026c87de
        }
    }

    fn summarize(&self) -> DataRequestSummary {
        match self {
            DataRequest::Active(d) => DataRequestSummary::Active(d.summarize_dr()),
<<<<<<< HEAD
            DataRequest::Finalized(d) => DataRequestSummary::Finalized(d.summarize_dr()),
        }
    }
}

trait ActiveDataRequestChange {
    fn new(
        requester: Requester,
        id: u64,
        global_config_id: u64,
        global_config: &OracleConfig,
        paid_fee: Balance,
        request_data: NewDataRequestArgs,
    ) -> Self;
=======
            DataRequest::Finalized(d) => DataRequestSummary::Finalized(d.summarize_dr())
        }
    }
    
}

trait ActiveDataRequestChange {
    fn new(requester: Requester, id: u64, global_config_id: u64, global_config: &OracleConfig, paid_fee: Balance, request_data: NewDataRequestArgs) -> Self;
>>>>>>> 026c87de
    fn stake(&mut self, sender: AccountId, outcome: Outcome, amount: Balance) -> Balance;
    fn invoke_final_arbitrator(&mut self, bond_size: Balance) -> bool;
    fn get_final_outcome(&self) -> Outcome;
}

impl ActiveDataRequestChange for ActiveDataRequest {
    fn new(
        requester: Requester,
        id: u64,
        global_config_id: u64,
        config: &OracleConfig,
        paid_fee: Balance,
        request_data: NewDataRequestArgs,
    ) -> Self {
        let resolution_windows = Vector::new(format!("rw{}", id).as_bytes().to_vec());

        Self {
            id,
            sources: request_data.sources.unwrap(),
            outcomes: request_data.outcomes,
            requester: requester.clone(),
            resolution_windows,
            global_config_id,
            request_config: DataRequestConfig {
                default_challenge_window_duration: config.default_challenge_window_duration.into(),
                final_arbitrator_invoke_amount: config.final_arbitrator_invoke_amount.into(),
                final_arbitrator: config.final_arbitrator.to_string(),
                validity_bond: config.validity_bond.into(),
                stake_multiplier: requester.stake_multiplier,
                paid_fee,
            },
            initial_challenge_period: request_data.challenge_period.into(),
            final_arbitrator_triggered: false,
            description: request_data.description,
            tags: request_data.tags,
            data_type: request_data.data_type,
        }
    }

    // @returns amount of tokens that didn't get staked
<<<<<<< HEAD
    fn stake(&mut self, sender: AccountId, outcome: Outcome, amount: Balance) -> Balance {
        let mut window = self.resolution_windows.iter().last().unwrap_or_else(|| {
            ResolutionWindowHandler::new(
                self.id,
                0,
                self.calc_resolution_bond(),
                self.initial_challenge_period,
                env::block_timestamp(),
            )
        });

=======
    fn stake(&mut self,
        sender: AccountId,
        outcome: Outcome,
        amount: Balance
    ) -> Balance {
        let mut window : ResolutionWindow = match self.resolution_windows.len() {
            0 => ResolutionWindowHandler::new(self.id, 0, self.calc_resolution_bond(), self.initial_challenge_period, env::block_timestamp()),
            _ => self.resolution_windows.get(self.resolution_windows.len() - 1).unwrap()
        };
        
>>>>>>> 026c87de
        let unspent = window.stake(sender, outcome, amount);

        // If first window push it to vec, else replace updated window struct
        if self.resolution_windows.len() == 0 {
            self.resolution_windows.push(&window);
        } else {
            self.resolution_windows.replace(
                self.resolution_windows.len() - 1, // Last window
                &window,
            );
        }

        // Check if this stake is bonded for the current window and if the final arbitrator should be invoked.
        // If the final arbitrator is invoked other stake won't come through.
        if window.bonded_outcome.is_some() && !self.invoke_final_arbitrator(window.bond_size) {
            self.resolution_windows.push(&ResolutionWindowHandler::new(
                self.id,
                self.resolution_windows.len() as u16,
                window.bond_size,
                self.request_config.default_challenge_window_duration,
                env::block_timestamp(),
            ));
        }

        unspent
    }

<<<<<<< HEAD
    // @returns wether final arbitrator was triggered
    fn invoke_final_arbitrator(&mut self, bond_size: Balance) -> bool {
        let should_invoke = bond_size >= self.request_config.final_arbitrator_invoke_amount;
        if should_invoke {
            self.final_arbitrator_triggered = true
        }
        self.final_arbitrator_triggered
    }

    fn get_final_outcome(&self) -> Outcome {
        assert!(
            self.resolution_windows.iter().count() >= 2,
            "No bonded outcome found or final arbitrator triggered after first round"
        );
        let last_bonded_window_i = self.resolution_windows.len() - 2; // Last window after end_time never has a bonded outcome
        let last_bonded_window = self.resolution_windows.get(last_bonded_window_i).unwrap();
        last_bonded_window
            .bonded_outcome
            .expect("Error, no final outcome")
    }
}

trait FinalizedDataRequestMethods {
    fn claim(&mut self, account_id: String) -> ClaimRes;
    fn summarize_dr(&self) -> FinalizedDataRequestSummary;
    fn finalize(&mut self, final_outcome: Outcome);
    fn return_validity_bond(
        &self,
        token: AccountId,
        requester: AccountId,
        validity_bond: u128,
    ) -> PromiseOrValue<bool>;
}

impl FinalizedDataRequestMethods for FinalizedDataRequest {
    /**
     * @notice Transforms a data request struct into another struct with Serde serialization
     */
    fn summarize_dr(&self) -> FinalizedDataRequestSummary {
        // format resolution windows inside this data request
        let mut resolution_windows = Vec::new();
        for i in self.resolution_windows.iter() {
            let rw = ResolutionWindowSummary {
                round: i.round,
                start_time: U64(i.start_time),
                end_time: U64(i.end_time),
                bond_size: U128(i.bond_size),
                bonded_outcome: i.bonded_outcome,
            };
            resolution_windows.push(rw);
        }

        // format data request
        FinalizedDataRequestSummary {
            id: self.id.into(),
            finalized_outcome: self.finalized_outcome.clone(),
            resolution_windows: resolution_windows,
            global_config_id: U64(self.global_config_id),
            paid_fee: U128(self.paid_fee),
        }
    }

    fn finalize(&mut self, final_outcome: Outcome) {
        self.finalized_outcome = final_outcome;
=======
     
    
    // @returns wether final arbitrator was triggered
    fn invoke_final_arbitrator(&mut self, bond_size: Balance) -> bool {
        let should_invoke = bond_size >= self.request_config.final_arbitrator_invoke_amount;
        if should_invoke { self.final_arbitrator_triggered = true }
        self.final_arbitrator_triggered
>>>>>>> 026c87de
    }
    
    fn get_final_outcome(&self) -> Outcome {
        assert!(self.resolution_windows.len() >= 2, "No bonded outcome found or final arbitrator triggered after first round");
        let last_bonded_window_i = self.resolution_windows.len() - 2; // Last window after end_time never has a bonded outcome
        let last_bonded_window = self.resolution_windows.get(last_bonded_window_i).unwrap();
        last_bonded_window.bonded_outcome.expect("Error, no final outcome")
    }
}

trait FinalizedDataRequestMethods {
    fn claim(&mut self, account_id: String) -> ClaimRes;
    fn summarize_dr(&self) -> FinalizedDataRequestSummary;
    fn finalize(&mut self, final_outcome: Outcome);
    fn return_validity_bond(&self, token: AccountId, requester: AccountId, validity_bond: u128) -> PromiseOrValue<bool>;
}

<<<<<<< HEAD
    // @notice Return what's left of validity_bond to requester
    fn return_validity_bond(
        &self,
        token: AccountId,
        requester: AccountId,
        validity_bond: u128,
    ) -> PromiseOrValue<bool> {
        match self.finalized_outcome {
            Outcome::Answer(_) => {
                PromiseOrValue::Promise(fungible_token_transfer(token, requester, validity_bond))
            }
            Outcome::Invalid => PromiseOrValue::Value(false),
=======
impl FinalizedDataRequestMethods for FinalizedDataRequest {

        /**
     * @notice Transforms a data request struct into another struct with Serde serialization
     */
    fn summarize_dr(&self) -> FinalizedDataRequestSummary {
        // format resolution windows inside this data request
        let mut resolution_windows = Vec::new();
        for i in self.resolution_windows.iter() {
            let rw = ResolutionWindowSummary {
                round: i.round,
                start_time: U64(i.start_time),
                end_time: U64(i.end_time),
                bond_size: U128(i.bond_size),
                bonded_outcome: i.bonded_outcome,
            };
            resolution_windows.push(rw);
        }

        // format data request
        FinalizedDataRequestSummary {
            id: self.id.into(),
            finalized_outcome: self.finalized_outcome.clone(),
            resolution_windows: resolution_windows,
            global_config_id: U64(self.global_config_id),
            paid_fee: U128(self.paid_fee),
        }
    }

    fn finalize(&mut self, final_outcome: Outcome) {
        self.finalized_outcome = final_outcome;
    }

    // @notice Return what's left of validity_bond to requester
    fn return_validity_bond(&self, token: AccountId, requester: AccountId, validity_bond: u128) -> PromiseOrValue<bool> {
        match self.finalized_outcome {
            Outcome::Answer(_) => {
                PromiseOrValue::Promise(fungible_token_transfer(token, requester, validity_bond))
            },
            Outcome::Invalid => PromiseOrValue::Value(false)

>>>>>>> 026c87de
        }
    }

    fn claim(&mut self, account_id: String) -> ClaimRes {
        // Metrics for calculating payout
        let mut total_correct_staked = 0;
        let mut total_incorrect_staked = 0;
        let mut user_correct_stake = 0;

        // For any round after the resolution round handle generically
        // AUDIT: This may run out gas, if the number of windows is too large, because you iterate
        //     through all windows.
        // SOLUTION: See if more expensive to iterate through resolution windows than it is to
        // store aggregate of amount of stake for each user alongside resolution windows and amount they have staked in
        for round in 0..self.resolution_windows.len() {
            let mut window = self.resolution_windows.get(round).unwrap();
<<<<<<< HEAD
            let stake_state: WindowStakeResult =
                window.claim_for(account_id.to_string(), &self.finalized_outcome);
=======
            let stake_state: WindowStakeResult = window.claim_for(account_id.to_string(), &self.finalized_outcome);
>>>>>>> 026c87de
            match stake_state {
                WindowStakeResult::Correct(correctly_staked) => {
                    total_correct_staked += correctly_staked.bonded_stake;
                    user_correct_stake += correctly_staked.user_stake;
                }
                WindowStakeResult::Incorrect(incorrectly_staked) => {
                    total_incorrect_staked += incorrectly_staked
                }
                WindowStakeResult::NoResult => (),
            }

            self.resolution_windows.replace(round as u64, &window);
        }

        let stake_profit = match total_correct_staked {
            0 => 0,
            _ => helpers::calc_product(
                user_correct_stake,
                total_incorrect_staked,
                total_correct_staked,
            ),
        };

        let fee_profit = match total_correct_staked {
            0 => 0,
<<<<<<< HEAD
            _ => helpers::calc_product(user_correct_stake, self.paid_fee, total_correct_staked),
=======
            _ => helpers::calc_product(user_correct_stake, self.paid_fee, total_correct_staked)
>>>>>>> 026c87de
        };

        logger::log_claim(
            &account_id,
            self.id,
            total_correct_staked,
            total_incorrect_staked,
            user_correct_stake,
            stake_profit,
            fee_profit,
        );

        ClaimRes {
            payment_token_payout: fee_profit,
<<<<<<< HEAD
            stake_token_payout: user_correct_stake + stake_profit,
        }
    }
=======
            stake_token_payout: user_correct_stake + stake_profit
        }
    }

>>>>>>> 026c87de
}

trait ActiveDataRequestView {
    fn assert_valid_outcome(&self, outcome: &Outcome);
    fn assert_valid_outcome_type(&self, outcome: &Outcome);
    fn assert_can_stake_on_outcome(&self, outcome: &Outcome);
    fn assert_can_finalize(&self);
    fn assert_final_arbitrator(&self);
    fn assert_final_arbitrator_invoked(&self);
    fn assert_final_arbitrator_not_invoked(&self);
    fn calc_resolution_bond(&self) -> Balance;
    fn summarize_dr(&self) -> ActiveDataRequestSummary;
}

impl ActiveDataRequestView for ActiveDataRequest {
    fn assert_valid_outcome(&self, outcome: &Outcome) {
        match &self.outcomes {
            Some(outcomes) => match outcome {
                Outcome::Answer(outcome) => {
                    // Only strings can be staked when an array of outcomes are set
                    match outcome {
                        AnswerType::String(string_answer) => {
                            assert!(outcomes.contains(&string_answer), "Incompatible outcome")
                        }
                        _ => panic!("ERR_OUTCOME_NOT_STRING"),
                    };
                }
                Outcome::Invalid => (),
            },
            None => (),
        }
    }

    fn assert_valid_outcome_type(&self, outcome: &Outcome) {
        match outcome {
            Outcome::Answer(answer) => match answer {
                AnswerType::String(_) => assert_eq!(
                    self.data_type,
                    DataRequestDataType::String,
                    "ERR_WRONG_OUTCOME_TYPE"
                ),
                AnswerType::Number(ans_num) => match self.data_type {
                    DataRequestDataType::Number(dr_multiplier) => {
                        assert_eq!(dr_multiplier, ans_num.multiplier, "ERR_WRONG_MULTIPLIER")
                    }
                    _ => panic!("ERR_WRONG_OUTCOME_TYPE"),
                },
            },
            _ => (),
        }
    }

    fn assert_can_stake_on_outcome(&self, outcome: &Outcome) {
        if self.resolution_windows.len() > 1 {
            let last_window = self
                .resolution_windows
                .get(self.resolution_windows.len() - 2)
                .unwrap();
            assert_ne!(
                &last_window.bonded_outcome.unwrap(),
                outcome,
                "Outcome is incompatible for this round"
            );
        }
    }

    fn assert_can_finalize(&self) {
<<<<<<< HEAD
        assert!(
            self.resolution_windows.len() > 0,
            "Error no bonded outcome, `DataRequest` still in progress"
        );
        let window = self
            .resolution_windows
            .get(self.resolution_windows.len() - 1)
            .unwrap();
        assert!(
            !self.final_arbitrator_triggered,
            "Can only be finalized by final arbitrator: {}",
            self.request_config.final_arbitrator
        );
        assert!(
            env::block_timestamp() >= window.end_time,
            "Error can only be finalized after final dispute round has timed out"
        );
=======
        assert!(self.resolution_windows.len() > 0, "Error no bonded outcome, `DataRequest` still in progress");
        let window = self.resolution_windows.get(self.resolution_windows.len() - 1).unwrap();
        assert!(!self.final_arbitrator_triggered, "Can only be finalized by final arbitrator: {}", self.request_config.final_arbitrator);
        assert!(env::block_timestamp() >= window.end_time, "Error can only be finalized after final dispute round has timed out");
>>>>>>> 026c87de
    }

    fn assert_final_arbitrator(&self) {
        assert_eq!(
            self.request_config.final_arbitrator,
            env::predecessor_account_id(),
            "sender is not the final arbitrator of this `DataRequest`, the final arbitrator is: {}",
            self.request_config.final_arbitrator
        );
    }

    fn assert_final_arbitrator_invoked(&self) {
        assert!(
            self.final_arbitrator_triggered,
            "Final arbitrator can not finalize `DataRequest` with id: {}",
            self.id
        );
    }

    fn assert_final_arbitrator_not_invoked(&self) {
        assert!(
            !self.final_arbitrator_triggered,
            "Final arbitrator is invoked for `DataRequest` with id: {}",
            self.id
        );
    }

    /**
     * @notice Calculates the size of the resolution bond. If the accumulated fee is smaller than the validity bond, we payout the validity bond to validators, thus they have to stake double in order to be
     * eligible for the reward, in the case that the fee is greater than the validity bond validators need to have a cumulative stake of double the fee amount
     * @returns The size of the initial `resolution_bond` denominated in `stake_token`
     */
    fn calc_resolution_bond(&self) -> Balance {
        let base_bond = if self.request_config.paid_fee >= self.request_config.validity_bond {
            self.request_config.paid_fee
        } else {
            self.request_config.validity_bond
        };

        env::log(
            format!(
                "base bond: {:?} multiplier: {:?}",
                base_bond, self.request_config.stake_multiplier
            )
            .as_bytes(),
        );

        multiply_stake(base_bond, self.request_config.stake_multiplier)
    }

    /**
     * @notice Transforms a data request struct into another struct with Serde serialization
     */
    fn summarize_dr(&self) -> ActiveDataRequestSummary {
        // format resolution windows inside this data request
        let mut resolution_windows = Vec::new();
        for i in self.resolution_windows.iter() {
            let rw = ResolutionWindowSummary {
                round: i.round,
                start_time: U64(i.start_time),
                end_time: U64(i.end_time),
                bond_size: U128(i.bond_size),
                bonded_outcome: i.bonded_outcome,
            };
            resolution_windows.push(rw);
        }

        // format data request
        ActiveDataRequestSummary {
            id: U64(self.id),
            description: self.description.clone(),
            sources: self.sources.clone(),
            outcomes: self.outcomes.clone(),
            requester: self.requester.clone(),
            resolution_windows: resolution_windows,
            global_config_id: U64(self.global_config_id),
            initial_challenge_period: U64(self.initial_challenge_period),
            final_arbitrator_triggered: self.final_arbitrator_triggered,
            tags: self.tags.clone(),
            data_type: self.data_type.clone(),
            request_config: DataRequestConfigSummary {
                validity_bond: U128(self.request_config.validity_bond),
                paid_fee: U128(self.request_config.paid_fee),
                stake_multiplier: self.request_config.stake_multiplier,
            },
        }
    }
}

#[near_bindgen]
impl Contract {
    pub fn dr_exists(&self, id: U64) -> bool {
        self.data_requests.get(id.into()).is_some()
    }

    // Merge config and payload
    pub fn dr_new(
        &mut self,
        sender: AccountId,
        amount: Balance,
        payload: NewDataRequestArgs,
    ) -> Balance {
        let config = self.get_config();
        let validity_bond: u128 = config.validity_bond.into();
        self.assert_whitelisted(sender.to_string());
        self.assert_sender(&config.payment_token);
        self.dr_validate(&payload);
        assert!(
            amount >= validity_bond,
            "Validity bond of {} not reached, received only {}",
            validity_bond,
            amount
        );

        let paid_fee = amount - validity_bond;

        let requester = self.whitelist.whitelist_get_expect(&sender);
        let dr = ActiveDataRequest::new(
            requester,
            self.data_requests.len() as u64, // dr_id
            self.configs.len() - 1,          // dr's config id
            &config,
            paid_fee,
            payload,
        );

        logger::log_new_data_request(&dr);

        self.data_requests.push(&DataRequest::Active(dr));

        0
    }

    // AUDIT: `dr_stake` doesn't handle storage, but `dr_unstake` does. Make it consistent.
    // SOLUTION: handle storage here
    #[payable]
<<<<<<< HEAD
    pub fn dr_stake(
        &mut self,
        sender: AccountId,
        amount: Balance,
        payload: StakeDataRequestArgs,
    ) -> PromiseOrValue<WrappedBalance> {
=======
    pub fn dr_stake(&mut self, sender: AccountId, amount: Balance, payload: StakeDataRequestArgs) -> PromiseOrValue<WrappedBalance> {
>>>>>>> 026c87de
        let mut dr = self.dr_get_expect_active(payload.id.into());
        let config = self.configs.get(dr.global_config_id).unwrap();
        self.assert_sender(&config.stake_token);
        dr.assert_final_arbitrator_not_invoked();
        dr.assert_can_stake_on_outcome(&payload.outcome);
        dr.assert_valid_outcome(&payload.outcome);
        dr.assert_valid_outcome_type(&payload.outcome);

        let unspent_stake = dr.stake(sender, payload.outcome, amount);
        logger::log_update_active_data_request(&dr);
<<<<<<< HEAD
        self.data_requests
            .replace(payload.id.into(), &DataRequest::Active(dr));
=======
        self.data_requests.replace(payload.id.into(), &DataRequest::Active(dr));
>>>>>>> 026c87de

        PromiseOrValue::Value(U128(unspent_stake))
    }

    #[payable]
    pub fn dr_unstake(
        &mut self,
        request_id: U64,
        resolution_round: u16,
        outcome: Outcome,
        amount: U128,
    ) {
        let initial_storage = env::storage_usage();

        let mut dr = self.dr_get_expect(request_id.into());
<<<<<<< HEAD
        let unstaked = dr.unstake(
            env::predecessor_account_id(),
            resolution_round,
            outcome,
            amount.into(),
        );
=======
        let unstaked = dr.unstake(env::predecessor_account_id(), resolution_round, outcome, amount.into());
>>>>>>> 026c87de
        let config = self.configs.get(dr.get_config_id()).unwrap();

        helpers::refund_storage(initial_storage, env::predecessor_account_id());

        dr.log_update();
        fungible_token_transfer(config.stake_token, env::predecessor_account_id(), unstaked);
    }

    /**
     * @returns amount of tokens claimed
     */

    #[payable]
    pub fn dr_claim(&mut self, account_id: String, request_id: U64) -> Promise {
        let initial_storage = env::storage_usage();

        let mut dr = self.dr_get_expect_finalized(request_id.into());
        let stake_payout = dr.claim(account_id.to_string());
        let config = self.configs.get(dr.global_config_id).unwrap();

        logger::log_update_finalized_data_request(&dr);
        helpers::refund_storage(initial_storage, env::predecessor_account_id());

        assert!(
            env::prepaid_gas() - env::used_gas() >= GAS_BASE_TRANSFER,
            "not enough gas for both token transfers"
        );

        // transfer owed stake tokens
        let prev_prom = if stake_payout.stake_token_payout > 0 {
            Some(fungible_token_transfer(
                config.stake_token,
                account_id.to_string(),
                stake_payout.stake_token_payout,
            ))
        } else {
            None
        };

        if stake_payout.payment_token_payout > 0 {
            // distribute fee + bond
            match prev_prom {
                Some(p) => p.then(fungible_token_transfer(
                    config.payment_token,
                    account_id,
                    stake_payout.payment_token_payout,
                )),
                None => fungible_token_transfer(
                    config.payment_token,
                    account_id,
                    stake_payout.payment_token_payout,
                ),
            }
        } else {
            match prev_prom {
                Some(p) => p,
                None => panic!("can't claim 0"),
            }
        }
    }

    pub fn dr_finalize(&mut self, request_id: U64) {
        let dr = self.dr_get_expect_active(request_id.into());
        let requester = dr.requester.account_id.clone();
        let validity_bond = dr.request_config.validity_bond;
        dr.assert_can_finalize();
        let final_outcome = dr.get_final_outcome();
<<<<<<< HEAD
=======
        
        dr.requester.set_outcome(final_outcome.clone(), dr.tags.clone());
>>>>>>> 026c87de

        dr.requester
            .set_outcome(final_outcome.clone(), dr.tags.clone());

<<<<<<< HEAD
        let config = self.configs.get(dr.global_config_id).unwrap();

        let fdr = self.trim_dr(dr, final_outcome);
        fdr.return_validity_bond(config.payment_token, requester, validity_bond);
        logger::log_update_finalized_data_request(&fdr);

        self.data_requests
            .replace(request_id.into(), &DataRequest::Finalized(fdr));
=======
        let fdr = self.trim_dr(dr, final_outcome);
        fdr.return_validity_bond(config.payment_token, requester, validity_bond);
        logger::log_update_finalized_data_request(&fdr);

        self.data_requests.replace(request_id.into(), &DataRequest::Finalized(fdr));

>>>>>>> 026c87de
    }

    #[payable]
    pub fn dr_final_arbitrator_finalize(
        &mut self,
        request_id: U64,
        outcome: Outcome,
    ) -> PromiseOrValue<bool> {
        let initial_storage = env::storage_usage();

        let dr = self.dr_get_expect_active(request_id);
        let requester = dr.requester.account_id.clone();
        let validity_bond = dr.request_config.validity_bond;
        dr.assert_final_arbitrator();
        dr.assert_valid_outcome(&outcome);
        dr.assert_final_arbitrator_invoked();

        let config = self.configs.get(dr.global_config_id).unwrap();
        dr.requester.set_outcome(outcome.clone(), dr.tags.clone());
        let fdr = self.trim_dr(dr, outcome);
<<<<<<< HEAD

        logger::log_update_finalized_data_request(&fdr);
        let promise = fdr.return_validity_bond(config.payment_token, requester, validity_bond);

        self.data_requests
            .replace(request_id.into(), &DataRequest::Finalized(fdr));

        helpers::refund_storage(initial_storage, env::predecessor_account_id());
        promise
=======
        
        logger::log_update_finalized_data_request(&fdr);
        let promise = fdr.return_validity_bond(config.payment_token, requester, validity_bond);

        self.data_requests.replace(request_id.into(), &DataRequest::Finalized(fdr));

        helpers::refund_storage(initial_storage, env::predecessor_account_id());
        promise

>>>>>>> 026c87de
    }

    fn dr_get_expect(&self, id: U64) -> DataRequest {
        self.data_requests
            .get(id.into())
            .expect("ERR_DATA_REQUEST_NOT_FOUND")
    }

    fn dr_get_expect_active(&self, id: U64) -> ActiveDataRequest {
        match self
            .data_requests
            .get(id.into())
            .expect("Error no DataRequest with this id exists")
        {
            DataRequest::Active(dr) => dr,
            DataRequest::Finalized(_) => panic!("Error DataRequest is already finalized"),
        }
    }

    fn dr_get_expect_finalized(&self, id: U64) -> FinalizedDataRequest {
        match self
            .data_requests
            .get(id.into())
            .expect("Error no DataRequest with this id exists")
        {
            DataRequest::Active(_) => panic!("Error DataRequest is not yet finalized"),
            DataRequest::Finalized(dr) => dr,
        }
    }
    
    fn dr_get_expect_active(&self, id: U64) -> ActiveDataRequest {
        match self.data_requests.get(id.into()).expect("Error no DataRequest with this id exists") {
            DataRequest::Active(dr) => dr,
            DataRequest::Finalized(_) => panic!("Error DataRequest is already finalized")

        }
    }
    
    fn dr_get_expect_finalized(&self, id: U64) -> FinalizedDataRequest {
        match self.data_requests.get(id.into()).expect("Error no DataRequest with this id exists") {
            DataRequest::Active(_) => panic!("Error DataRequest is not yet finalized"),
            DataRequest::Finalized(dr) => dr
        }    
    }

    pub fn get_request_by_id(&self, id: U64) -> Option<DataRequestSummary> {
        let dr = self.data_requests.get(id.into());
        match dr {
            Some(d) => Some(d.summarize()),
<<<<<<< HEAD
            None => None,
=======
            None => None
>>>>>>> 026c87de
        }
    }

    pub fn get_latest_request(&self) -> Option<DataRequestSummary> {
        if self.data_requests.len() < 1 {
            return None;
        }
        self.get_request_by_id(U64(self.data_requests.len() - 1))
    }

    pub fn get_outcome(&self, dr_id: U64) -> Outcome {
        self.dr_get_expect_finalized(dr_id.into()).finalized_outcome
    }

    pub fn get_requests(&self, from_index: U64, limit: U64) -> Vec<DataRequestSummary> {
        let i: u64 = from_index.into();
        (i..std::cmp::min(i + u64::from(limit), self.data_requests.len()))
            .map(|index| self.data_requests.get(index).unwrap().summarize())
            .collect()
    }
}

impl Contract {
    /**
     * @notice Transforms a data request struct into another struct with Serde serialization
     */
<<<<<<< HEAD
    fn trim_dr(&self, dr: ActiveDataRequest, finalized_outcome: Outcome) -> FinalizedDataRequest {
=======
    fn trim_dr(&self, dr: ActiveDataRequest, finalized_outcome: Outcome) -> FinalizedDataRequest {        
>>>>>>> 026c87de
        // format data request
        FinalizedDataRequest {
            id: dr.id,
            finalized_outcome: finalized_outcome,
            resolution_windows: dr.resolution_windows,
            global_config_id: dr.global_config_id,
            paid_fee: dr.request_config.paid_fee,
        }
    }
}

#[cfg(not(target_arch = "wasm32"))]
#[cfg(test)]
mod mock_token_basic_tests {
    use super::*;
    use flux_sdk::{
        config::{FeeConfig, OracleConfig},
        data_request::Source,
        outcome::AnswerType,
        requester::Requester,
        resolution_window::ResolutionWindow,
    };
    use near_sdk::{testing_env, MockedBlockchain, VMContext};

    fn alice() -> AccountId {
        "alice.near".to_string()
    }

    fn bob() -> AccountId {
        "bob.near".to_string()
    }

    fn carol() -> AccountId {
        "carol.near".to_string()
    }

    fn dave() -> AccountId {
        "dave.near".to_string()
    }

    fn token() -> AccountId {
        "token.near".to_string()
    }

    fn gov() -> AccountId {
        "gov.near".to_string()
    }

    fn sum_claim_res(claim_res: ClaimRes) -> u128 {
        claim_res.payment_token_payout + claim_res.stake_token_payout
    }

    fn registry_entry(account: AccountId) -> Requester {
        Requester {
            contract_name: account.clone(),
            account_id: account.clone(),
            stake_multiplier: None,
            code_base_url: None,
        }
    }

    fn finalize(contract: &mut Contract, dr_id: u64) -> &mut Contract {
        contract.dr_finalize(dr_id.into());
        contract
    }

    fn config() -> OracleConfig {
        OracleConfig {
            gov: gov(),
            final_arbitrator: alice(),
            payment_token: token(),
            stake_token: token(),
            validity_bond: U128(100),
            max_outcomes: 8,
            default_challenge_window_duration: U64(1000),
            min_initial_challenge_window_duration: U64(1000),
            final_arbitrator_invoke_amount: U128(250),
            fee: FeeConfig {
                flux_market_cap: U128(50000),
                total_value_staked: U128(10000),
                resolution_fee_percentage: 10_000,
            },
        }
    }

    fn get_context(predecessor_account_id: AccountId) -> VMContext {
        VMContext {
            current_account_id: token(),
            signer_account_id: bob(),
            signer_account_pk: vec![0, 1, 2],
            predecessor_account_id,
            input: vec![],
            block_index: 0,
            block_timestamp: 0,
            account_balance: 10000 * 10u128.pow(24),
            account_locked_balance: 0,
            storage_usage: 10u64.pow(6),
            attached_deposit: 1000 * 10u128.pow(24),
            prepaid_gas: 10u64.pow(18),
            random_seed: vec![0, 1, 2],
            is_view: false,
            output_data_receivers: vec![],
            epoch_height: 0,
        }
    }

    #[test]
    #[should_panic(expected = "Invalid outcome list either exceeds min of: 2 or max of 8")]
    fn dr_new_single_outcome() {
        testing_env!(get_context(token()));
        let whitelist = Some(vec![registry_entry(bob()), registry_entry(carol())]);
        let mut contract = Contract::new(whitelist, config());

        contract.dr_new(
            bob(),
            100,
            NewDataRequestArgs {
                sources: Some(Vec::new()),
                outcomes: Some(vec!["a".to_string()].to_vec()),
                challenge_period: U64(1500),
                description: Some("a".to_string()),
                tags: vec!["1".to_string()],
                data_type: data_request::DataRequestDataType::String,
            },
        );
    }

    #[test]
    #[should_panic(expected = "Err predecessor is not whitelisted")]
    fn dr_new_non_whitelisted() {
        testing_env!(get_context(token()));
        let whitelist = Some(vec![registry_entry(bob()), registry_entry(carol())]);
        let mut contract = Contract::new(whitelist, config());
        contract.dr_new(
            alice(),
            100,
            NewDataRequestArgs {
                sources: Some(Vec::new()),
                outcomes: None,
                challenge_period: U64(0),
                description: Some("a".to_string()),
                tags: vec!["1".to_string()],
                data_type: data_request::DataRequestDataType::String,
            },
        );
    }

    #[test]
    #[should_panic(expected = "This function can only be called by token.near")]
    fn dr_new_non_payment_token() {
        testing_env!(get_context(alice()));
        let whitelist = Some(vec![registry_entry(bob()), registry_entry(carol())]);
        let mut contract = Contract::new(whitelist, config());
        contract.dr_new(
            bob(),
            100,
            NewDataRequestArgs {
                sources: Some(Vec::new()),
                outcomes: None,
                challenge_period: U64(0),
                description: Some("a".to_string()),
                tags: vec!["1".to_string()],
                data_type: data_request::DataRequestDataType::String,
            },
        );
    }

    #[test]
    #[should_panic(expected = "Too many sources provided, max sources is: 8")]
    fn dr_new_arg_source_exceed() {
        testing_env!(get_context(token()));
        let whitelist = Some(vec![registry_entry(bob()), registry_entry(carol())]);
        let mut contract = Contract::new(whitelist, config());
        let x1 = Source {
            end_point: "1".to_string(),
            source_path: "1".to_string(),
        };
        let x2 = Source {
            end_point: "2".to_string(),
            source_path: "2".to_string(),
        };
        let x3 = Source {
            end_point: "3".to_string(),
            source_path: "3".to_string(),
        };
        let x4 = Source {
            end_point: "4".to_string(),
            source_path: "4".to_string(),
        };
        let x5 = Source {
            end_point: "5".to_string(),
            source_path: "5".to_string(),
        };
        let x6 = Source {
            end_point: "6".to_string(),
            source_path: "6".to_string(),
        };
        let x7 = Source {
            end_point: "7".to_string(),
            source_path: "7".to_string(),
        };
        let x8 = Source {
            end_point: "8".to_string(),
            source_path: "8".to_string(),
        };
        let x9 = Source {
            end_point: "9".to_string(),
            source_path: "9".to_string(),
        };
        contract.dr_new(
            bob(),
            100,
            NewDataRequestArgs {
                sources: Some(vec![x1, x2, x3, x4, x5, x6, x7, x8, x9]),
                outcomes: None,
                challenge_period: U64(1000),
                description: None,
                tags: vec!["1".to_string()],
                data_type: data_request::DataRequestDataType::String,
            },
        );
    }

    #[test]
    #[should_panic(expected = "Invalid outcome list either exceeds min of: 2 or max of 8")]
    fn dr_new_arg_outcome_exceed() {
        testing_env!(get_context(token()));
        let whitelist = Some(vec![registry_entry(bob()), registry_entry(carol())]);
        let mut contract = Contract::new(whitelist, config());

        contract.dr_new(
            bob(),
            100,
            NewDataRequestArgs {
                sources: Some(Vec::new()),
                outcomes: Some(vec![
                    "1".to_string(),
                    "2".to_string(),
                    "3".to_string(),
                    "4".to_string(),
                    "5".to_string(),
                    "6".to_string(),
                    "7".to_string(),
                    "8".to_string(),
                    "9".to_string(),
                ]),
                challenge_period: U64(1000),
                description: Some("a".to_string()),
                tags: vec!["1".to_string()],
                data_type: data_request::DataRequestDataType::String,
            },
        );
    }

    #[test]
    #[should_panic(expected = "Description should be filled when no sources are given")]
    fn dr_description_required_no_sources() {
        testing_env!(get_context(token()));
        let whitelist = Some(vec![registry_entry(bob()), registry_entry(carol())]);
        let mut contract = Contract::new(whitelist, config());
        contract.dr_new(
            bob(),
            100,
            NewDataRequestArgs {
                sources: Some(vec![]),
                outcomes: None,
                challenge_period: U64(1000),
                description: None,
                tags: vec!["1".to_string()],
                data_type: data_request::DataRequestDataType::String,
            },
        );
    }

    #[test]
    #[should_panic(expected = "Challenge shorter than minimum challenge period")]
    fn dr_new_arg_challenge_period_below_min() {
        testing_env!(get_context(token()));
        let whitelist = Some(vec![registry_entry(bob()), registry_entry(carol())]);
        let mut contract = Contract::new(whitelist, config());

        contract.dr_new(
            bob(),
            100,
            NewDataRequestArgs {
                sources: Some(Vec::new()),
                outcomes: None,
                challenge_period: U64(999),
                description: Some("a".to_string()),
                tags: vec!["1".to_string()],
                data_type: data_request::DataRequestDataType::String,
            },
        );
    }

    #[test]
    #[should_panic(expected = "Challenge period exceeds maximum challenge period")]
    fn dr_new_arg_challenge_period_exceed() {
        testing_env!(get_context(token()));
        let whitelist = Some(vec![registry_entry(bob()), registry_entry(carol())]);
        let mut contract = Contract::new(whitelist, config());

        contract.dr_new(
            bob(),
            100,
            NewDataRequestArgs {
                sources: Some(Vec::new()),
                outcomes: None,
                challenge_period: U64(3001),
                description: Some("a".to_string()),
                tags: vec!["1".to_string()],
                data_type: data_request::DataRequestDataType::String,
            },
        );
    }

    #[test]
    #[should_panic(expected = "Validity bond of 100 not reached, received only 90")]
    fn dr_new_not_enough_amount() {
        testing_env!(get_context(token()));
        let whitelist = Some(vec![registry_entry(bob()), registry_entry(carol())]);
        let mut contract = Contract::new(whitelist, config());

        contract.dr_new(
            bob(),
            90,
            NewDataRequestArgs {
                sources: Some(Vec::new()),
                outcomes: None,
                challenge_period: U64(1500),
                description: Some("a".to_string()),
                tags: vec!["1".to_string()],
                data_type: data_request::DataRequestDataType::String,
            },
        );
    }

    #[test]
    fn dr_new_success() {
        testing_env!(get_context(token()));
        let whitelist = Some(vec![registry_entry(bob()), registry_entry(carol())]);
        let mut contract = Contract::new(whitelist, config());

        let amount: Balance = contract.dr_new(
            bob(),
            100,
            NewDataRequestArgs {
                sources: Some(Vec::new()),
                outcomes: None,
                challenge_period: U64(1500),
                description: Some("a".to_string()),
                tags: vec!["1".to_string()],
                data_type: data_request::DataRequestDataType::String,
            },
        );
        assert_eq!(amount, 0);
    }

    fn dr_new(contract: &mut Contract) {
        contract.dr_new(
            bob(),
            100,
            NewDataRequestArgs {
                sources: Some(Vec::new()),
                outcomes: Some(vec!["a".to_string(), "b".to_string()].to_vec()),
                challenge_period: U64(1500),
                description: Some("a".to_string()),
                tags: vec!["1".to_string()],
                data_type: data_request::DataRequestDataType::String,
            },
        );
    }

    #[test]
    #[should_panic(expected = "This function can only be called by token.near")]
    fn dr_stake_non_stake_token() {
        testing_env!(get_context(token()));
        let whitelist = Some(vec![registry_entry(bob()), registry_entry(carol())]);
        let mut contract = Contract::new(whitelist, config());
        dr_new(&mut contract);

        testing_env!(get_context(alice()));
        contract.dr_stake(
            alice(),
            100,
            StakeDataRequestArgs {
                id: U64(0),
                outcome: data_request::Outcome::Answer(AnswerType::String("42".to_string())),
            },
        );
    }

    #[test]
    #[should_panic(expected = "Error no DataRequest with this id exists")]
    fn dr_stake_not_existing() {
        testing_env!(get_context(token()));
        let whitelist = Some(vec![registry_entry(bob()), registry_entry(carol())]);
        let mut contract = Contract::new(whitelist, config());
        contract.dr_stake(
            alice(),
            100,
            StakeDataRequestArgs {
                id: U64(0),
                outcome: data_request::Outcome::Answer(AnswerType::String("42".to_string())),
            },
        );
    }

    #[test]
    #[should_panic(expected = "Incompatible outcome")]
    fn dr_stake_incompatible_answer() {
        testing_env!(get_context(token()));
        let whitelist = Some(vec![registry_entry(bob()), registry_entry(carol())]);
        let mut contract = Contract::new(whitelist, config());
        dr_new(&mut contract);

        contract.dr_stake(
            alice(),
            100,
            StakeDataRequestArgs {
                id: U64(0),
                outcome: data_request::Outcome::Answer(AnswerType::String("42".to_string())),
            },
        );
    }

    #[test]
    #[should_panic(expected = "Error DataRequest is already finalized")]
    fn dr_stake_finalized_market() {
        testing_env!(get_context(token()));
        let whitelist = Some(vec![registry_entry(bob()), registry_entry(carol())]);
        let mut contract = Contract::new(whitelist, config());
        dr_new(&mut contract);

        contract.dr_stake(
            alice(),
            200,
            StakeDataRequestArgs {
                id: U64(0),
                outcome: data_request::Outcome::Answer(AnswerType::String("a".to_string())),
            },
        );

        let mut ct: VMContext = get_context(token());
        ct.block_timestamp = 1501;
        testing_env!(ct);

        let contract = finalize(&mut contract, 0);
        contract.dr_stake(
            alice(),
            200,
            StakeDataRequestArgs {
                id: U64(0),
                outcome: data_request::Outcome::Answer(AnswerType::String("b".to_string())),
            },
        );
    }

    #[test]
    #[should_panic(expected = "Invalid outcome list either exceeds min of: 2 or max of 8")]
    fn dr_invalid_outcome_list() {
        testing_env!(get_context(token()));
        let whitelist = Some(vec![registry_entry(bob()), registry_entry(carol())]);
        let mut contract = Contract::new(whitelist, config());

        contract.dr_new(
            bob(),
            100,
            NewDataRequestArgs {
                sources: Some(Vec::new()),
                outcomes: Some(vec!["a".to_string()].to_vec()),
                challenge_period: U64(1500),
                description: Some("a".to_string()),
                tags: vec!["1".to_string()],
                data_type: data_request::DataRequestDataType::String,
            },
        );

        contract.dr_stake(
            alice(),
            200,
            StakeDataRequestArgs {
                id: U64(0),
                outcome: data_request::Outcome::Answer(AnswerType::String("a".to_string())),
            },
        );
    }

    #[test]
    fn dr_stake_success_partial() {
        testing_env!(get_context(token()));
        let whitelist = Some(vec![registry_entry(bob()), registry_entry(carol())]);
        let mut contract = Contract::new(whitelist, config());
        dr_new(&mut contract);

        let _b = contract.dr_stake(
            alice(),
            5,
            StakeDataRequestArgs {
                id: U64(0),
                outcome: data_request::Outcome::Answer(AnswerType::String("a".to_string())),
            },
        );
        // assert_eq!(b, 0, "Invalid balance");

        let request: ActiveDataRequest = contract.dr_get_expect_active(0.into());
        assert_eq!(request.resolution_windows.len(), 1);

<<<<<<< HEAD
=======

>>>>>>> 026c87de
        let round0: ResolutionWindow = request.resolution_windows.get(0).unwrap();
        assert_eq!(round0.round, 0);
        assert_eq!(round0.end_time, 1500);
        assert_eq!(round0.bond_size, 200);
    }

    #[test]
    fn dr_stake_success_full_at_t0() {
        testing_env!(get_context(token()));
        let whitelist = Some(vec![registry_entry(bob()), registry_entry(carol())]);
        let mut contract = Contract::new(whitelist, config());
        dr_new(&mut contract);

        let _b = contract.dr_stake(
            alice(),
            200,
            StakeDataRequestArgs {
                id: U64(0),
                outcome: data_request::Outcome::Answer(AnswerType::String("a".to_string())),
            },
        );
        // assert_eq!(b, 0, "Invalid balance");

        let request: ActiveDataRequest = contract.dr_get_expect_active(0.into());
        assert_eq!(request.resolution_windows.len(), 2);

        let round0: ResolutionWindow = request.resolution_windows.get(0).unwrap();
        assert_eq!(round0.round, 0);
        assert_eq!(round0.end_time, 1500);
        assert_eq!(round0.bond_size, 200);

        let round1: ResolutionWindow = request.resolution_windows.get(1).unwrap();
        assert_eq!(round1.round, 1);
        assert_eq!(round1.end_time, 1000);
        assert_eq!(round1.bond_size, 400);
    }

    #[test]
    fn dr_stake_success_overstake_at_t600() {
        testing_env!(get_context(token()));
        let whitelist = Some(vec![registry_entry(bob()), registry_entry(carol())]);
        let mut contract = Contract::new(whitelist, config());
        dr_new(&mut contract);

        let mut ct: VMContext = get_context(token());
        ct.block_timestamp = 600;
        testing_env!(ct);

        let _b = contract.dr_stake(
            alice(),
            300,
            StakeDataRequestArgs {
                id: U64(0),
                outcome: data_request::Outcome::Answer(AnswerType::String("a".to_string())),
            },
        );
        // assert_eq!(b, 100, "Invalid balance");

        let request: ActiveDataRequest = contract.dr_get_expect_active(0.into());
        assert_eq!(request.resolution_windows.len(), 2);

        let round0: ResolutionWindow = request.resolution_windows.get(0).unwrap();
        assert_eq!(round0.round, 0);
        assert_eq!(round0.end_time, 2100);
        assert_eq!(round0.bond_size, 200);

        let round1: ResolutionWindow = request.resolution_windows.get(1).unwrap();
        assert_eq!(round1.round, 1);
        assert_eq!(round1.end_time, 1600);
        assert_eq!(round1.bond_size, 400);
    }

    #[test]
    #[should_panic(expected = "Can only be finalized by final arbitrator")]
    fn dr_finalize_final_arb() {
        testing_env!(get_context(token()));
        let whitelist = Some(vec![registry_entry(bob()), registry_entry(carol())]);
        let mut c: OracleConfig = config();
        c.final_arbitrator_invoke_amount = U128(150);
        let mut contract = Contract::new(whitelist, c);
        dr_new(&mut contract);

        contract.dr_stake(
            alice(),
            200,
            StakeDataRequestArgs {
                id: U64(0),
                outcome: data_request::Outcome::Answer(AnswerType::String("a".to_string())),
            },
        );

        contract.dr_finalize(U64(0));
    }

    #[test]
    #[should_panic(expected = "Error no bonded outcome, `DataRequest` still in progress")]
    fn dr_finalize_no_resolutions() {
        testing_env!(get_context(token()));
        let whitelist = Some(vec![registry_entry(bob()), registry_entry(carol())]);
        let mut contract = Contract::new(whitelist, config());
        dr_new(&mut contract);

        finalize(&mut contract, 0);
    }

    #[test]
    #[should_panic(
        expected = "Error can only be finalized after final dispute round has timed out"
    )]
    fn dr_finalize_active_challenge() {
        testing_env!(get_context(token()));
        let whitelist = Some(vec![registry_entry(bob()), registry_entry(carol())]);
        let mut contract = Contract::new(whitelist, config());
        dr_new(&mut contract);

        contract.dr_stake(
            alice(),
            200,
            StakeDataRequestArgs {
                id: U64(0),
                outcome: data_request::Outcome::Answer(AnswerType::String("a".to_string())),
            },
        );

        contract.dr_finalize(U64(0));
    }

    #[test]
    fn dr_finalize_success() {
        testing_env!(get_context(token()));
        let whitelist = Some(vec![registry_entry(bob()), registry_entry(carol())]);
        let mut contract = Contract::new(whitelist, config());
        dr_new(&mut contract);

        contract.dr_stake(
            alice(),
            200,
            StakeDataRequestArgs {
                id: U64(0),
                outcome: data_request::Outcome::Answer(AnswerType::String("a".to_string())),
            },
        );

        let mut ct: VMContext = get_context(token());
        ct.block_timestamp = 1501;
        testing_env!(ct);

        let contract = finalize(&mut contract, 0);

        let request: FinalizedDataRequest = contract.dr_get_expect_finalized(0.into());
        assert_eq!(request.resolution_windows.len(), 2);
<<<<<<< HEAD
        assert_eq!(
            request.finalized_outcome,
            data_request::Outcome::Answer(AnswerType::String("a".to_string()))
        );
=======
        assert_eq!(request.finalized_outcome, data_request::Outcome::Answer(AnswerType::String("a".to_string())));
>>>>>>> 026c87de
    }

    #[test]
    #[should_panic(expected = "Outcome is incompatible for this round")]
    fn dr_stake_same_outcome() {
        testing_env!(get_context(token()));
        let whitelist = Some(vec![registry_entry(bob()), registry_entry(carol())]);
        let mut contract = Contract::new(whitelist, config());
        dr_new(&mut contract);

        contract.dr_stake(
            alice(),
            300,
            StakeDataRequestArgs {
                id: U64(0),
                outcome: data_request::Outcome::Answer(AnswerType::String("a".to_string())),
            },
        );

        contract.dr_stake(
            alice(),
            500,
            StakeDataRequestArgs {
                id: U64(0),
                outcome: data_request::Outcome::Answer(AnswerType::String("a".to_string())),
            },
        );
    }

    fn dr_finalize(contract: &mut Contract, outcome: Outcome) {
        contract.dr_stake(
            alice(),
            2000,
            StakeDataRequestArgs {
                id: U64(0),
                outcome: outcome,
            },
        );

        let mut ct: VMContext = get_context(token());
        ct.block_timestamp = 1501;
        testing_env!(ct);

        finalize(contract, 0);
    }

    #[test]
    #[should_panic(expected = "ERR_DATA_REQUEST_NOT_FOUND")]
    fn dr_unstake_invalid_id() {
        testing_env!(get_context(token()));
        let whitelist = Some(vec![registry_entry(bob()), registry_entry(carol())]);
        let mut contract = Contract::new(whitelist, config());

        contract.dr_unstake(
            U64(0),
            0,
            data_request::Outcome::Answer(AnswerType::String("a".to_string())),
            U128(0),
        );
    }

    #[test]
    #[should_panic(expected = "Cannot withdraw from bonded outcome")]
    fn dr_unstake_bonded_outcome() {
        testing_env!(get_context(token()));
        let whitelist = Some(vec![registry_entry(bob()), registry_entry(carol())]);
        let mut contract = Contract::new(whitelist, config());
        dr_new(&mut contract);
        dr_finalize(
            &mut contract,
            data_request::Outcome::Answer(AnswerType::String("a".to_string())),
        );

        contract.dr_unstake(
            U64(0),
            0,
            data_request::Outcome::Answer(AnswerType::String("a".to_string())),
            U128(0),
        );
    }

    #[test]
    #[should_panic(expected = "token.near has less staked on this outcome (0) than unstake amount")]
    fn dr_unstake_bonded_outcome_c() {
        testing_env!(get_context(token()));
        let whitelist = Some(vec![registry_entry(bob()), registry_entry(carol())]);
        let mut contract = Contract::new(whitelist, config());
        dr_new(&mut contract);
        dr_finalize(
            &mut contract,
            data_request::Outcome::Answer(AnswerType::String("a".to_string())),
        );

        contract.dr_unstake(
            U64(0),
            0,
            data_request::Outcome::Answer(AnswerType::String("c".to_string())),
            U128(1),
        );
    }

    #[test]
    #[should_panic(
        expected = "alice.near has less staked on this outcome (10) than unstake amount"
    )]
    fn dr_unstake_too_much() {
        testing_env!(get_context(token()));
        let whitelist = Some(vec![registry_entry(bob()), registry_entry(carol())]);
        let mut contract = Contract::new(whitelist, config());
        dr_new(&mut contract);

        contract.dr_stake(
            alice(),
            10,
            StakeDataRequestArgs {
                id: U64(0),
                outcome: data_request::Outcome::Answer(AnswerType::String("b".to_string())),
            },
        );

        testing_env!(get_context(alice()));
        contract.dr_unstake(
            U64(0),
            0,
            data_request::Outcome::Answer(AnswerType::String("b".to_string())),
            U128(11),
        );
    }

    #[test]
    fn dr_unstake_success() {
        testing_env!(get_context(token()));
        let whitelist = Some(vec![registry_entry(bob()), registry_entry(carol())]);
        let mut contract = Contract::new(whitelist, config());
        dr_new(&mut contract);

        let outcome = data_request::Outcome::Answer(AnswerType::String("b".to_string()));
        contract.dr_stake(
            alice(),
            10,
            StakeDataRequestArgs {
                id: U64(0),
                outcome: data_request::Outcome::Answer(AnswerType::String("b".to_string())),
            },
        );

        testing_env!(get_context(alice()));

        // verify initial storage
<<<<<<< HEAD
        assert_eq!(
            contract
                .dr_get_expect_active(0.into())
                .resolution_windows
                .get(0)
                .unwrap()
                .user_to_outcome_to_stake
                .get(&alice())
                .unwrap()
                .get(&outcome)
                .unwrap(),
            10
        );
        assert_eq!(
            contract
                .dr_get_expect_active(0.into())
                .resolution_windows
                .get(0)
                .unwrap()
                .outcome_to_stake
                .get(&outcome)
                .unwrap(),
            10
        );
=======
        assert_eq!(contract.
            dr_get_expect_active(0.into()).
            resolution_windows.get(0).unwrap().
            user_to_outcome_to_stake.get(&alice()).unwrap().get(&outcome).unwrap(), 10);
        assert_eq!(contract.
            dr_get_expect_active(0.into()).
            resolution_windows.get(0).unwrap().
            outcome_to_stake.get(&outcome).unwrap(), 10);
>>>>>>> 026c87de

        contract.dr_unstake(
            U64(0),
            0,
            data_request::Outcome::Answer(AnswerType::String("b".to_string())),
            U128(1),
        );

        // verify storage after unstake
<<<<<<< HEAD
        assert_eq!(
            contract
                .dr_get_expect_active(0.into())
                .resolution_windows
                .get(0)
                .unwrap()
                .user_to_outcome_to_stake
                .get(&alice())
                .unwrap()
                .get(&outcome)
                .unwrap(),
            9
        );
        assert_eq!(
            contract
                .dr_get_expect_active(0.into())
                .resolution_windows
                .get(0)
                .unwrap()
                .outcome_to_stake
                .get(&outcome)
                .unwrap(),
            9
        );
=======
        assert_eq!(contract.
            dr_get_expect_active(0.into()).
            resolution_windows.get(0).unwrap().
            user_to_outcome_to_stake.get(&alice()).unwrap().get(&outcome).unwrap(), 9);
        assert_eq!(contract.
            dr_get_expect_active(0.into()).
            resolution_windows.get(0).unwrap().
            outcome_to_stake.get(&outcome).unwrap(), 9);
>>>>>>> 026c87de
    }

    #[test]
    #[should_panic(expected = "Error no DataRequest with this id exists")]
    fn dr_claim_invalid_id() {
        testing_env!(get_context(token()));
        let whitelist = Some(vec![registry_entry(bob()), registry_entry(carol())]);
        let mut contract = Contract::new(whitelist, config());

        contract.dr_claim(alice(), U64(0));
    }

    #[test]
    fn dr_claim_success() {
        testing_env!(get_context(token()));
        let whitelist = Some(vec![registry_entry(bob()), registry_entry(carol())]);
        let mut contract = Contract::new(whitelist, config());
        dr_new(&mut contract);
        dr_finalize(
            &mut contract,
            data_request::Outcome::Answer(AnswerType::String("a".to_string())),
        );

        contract.dr_claim(alice(), U64(0));
    }

    #[test]
    fn d_claim_single() {
        testing_env!(get_context(token()));
        let whitelist = Some(vec![registry_entry(bob()), registry_entry(carol())]);
        let mut contract = Contract::new(whitelist, config());
        dr_new(&mut contract);
        dr_finalize(
            &mut contract,
            data_request::Outcome::Answer(AnswerType::String("a".to_string())),
        );

        let mut d: FinalizedDataRequest = contract.dr_get_expect_finalized(0.into());
        // validity bond
        assert_eq!(sum_claim_res(d.claim(alice())), 200);
    }

    #[test]
    fn d_claim_same_twice() {
        testing_env!(get_context(token()));
        let whitelist = Some(vec![registry_entry(bob()), registry_entry(carol())]);
        let mut contract = Contract::new(whitelist, config());
        dr_new(&mut contract);
<<<<<<< HEAD
        dr_finalize(
            &mut contract,
            data_request::Outcome::Answer(AnswerType::String("a".to_string())),
        );
=======
        dr_finalize(&mut contract, data_request::Outcome::Answer(AnswerType::String("a".to_string())));
        
>>>>>>> 026c87de

        let mut d: FinalizedDataRequest = contract.dr_get_expect_finalized(0.into());
        // validity bond
        assert_eq!(sum_claim_res(d.claim(alice())), 200);
        assert_eq!(sum_claim_res(d.claim(alice())), 0);
    }

    #[test]
    fn d_validity_bond() {
        testing_env!(get_context(token()));
        let whitelist = Some(vec![registry_entry(bob()), registry_entry(carol())]);
        let mut config = config();
        config.validity_bond = U128(2);
        let mut contract = Contract::new(whitelist, config);
        dr_new(&mut contract);
        dr_finalize(
            &mut contract,
            data_request::Outcome::Answer(AnswerType::String("a".to_string())),
        );

        let mut d: FinalizedDataRequest = contract.dr_get_expect_finalized(0.into());

<<<<<<< HEAD
=======
        let mut d: FinalizedDataRequest = contract.dr_get_expect_finalized(0.into());
        
>>>>>>> 026c87de
        // fees (100% of TVL)
        assert_eq!(sum_claim_res(d.claim(alice())), 294);
    }

    #[test]
    fn d_claim_double() {
        testing_env!(get_context(token()));
        let whitelist = Some(vec![registry_entry(bob()), registry_entry(carol())]);
        let mut contract = Contract::new(whitelist, config());
        dr_new(&mut contract);

        contract.dr_stake(
            bob(),
            100,
            StakeDataRequestArgs {
                id: U64(0),
                outcome: data_request::Outcome::Answer(AnswerType::String("a".to_string())),
            },
        );
        dr_finalize(
            &mut contract,
            data_request::Outcome::Answer(AnswerType::String("a".to_string())),
        );

        let mut d: FinalizedDataRequest = contract.dr_get_expect_finalized(0.into());
        // validity bond
        assert_eq!(sum_claim_res(d.claim(alice())), 100);
        assert_eq!(sum_claim_res(d.claim(bob())), 100);
    }

    #[test]
    fn d_claim_2rounds_single() {
        testing_env!(get_context(token()));
        let whitelist = Some(vec![registry_entry(bob()), registry_entry(carol())]);
        let mut config = config();
        config.final_arbitrator_invoke_amount = U128(1000);
        let mut contract = Contract::new(whitelist, config);
        dr_new(&mut contract);

        contract.dr_stake(
            bob(),
            200,
            StakeDataRequestArgs {
                id: U64(0),
                outcome: data_request::Outcome::Answer(AnswerType::String("a".to_string())),
            },
        );
        dr_finalize(
            &mut contract,
            data_request::Outcome::Answer(AnswerType::String("b".to_string())),
        );

        let mut d: FinalizedDataRequest = contract.dr_get_expect_finalized(0.into());
        // validity bond + round 0 stake
        assert_eq!(sum_claim_res(d.claim(alice())), 600);
        assert_eq!(sum_claim_res(d.claim(bob())), 0);
    }

    #[test]
    fn d_claim_2rounds_double() {
        testing_env!(get_context(token()));
        let whitelist = Some(vec![registry_entry(bob()), registry_entry(carol())]);
        let mut config = config();
        config.final_arbitrator_invoke_amount = U128(1000);
        let mut contract = Contract::new(whitelist, config);
        dr_new(&mut contract);

        contract.dr_stake(
            bob(),
            200,
            StakeDataRequestArgs {
                id: U64(0),
                outcome: data_request::Outcome::Answer(AnswerType::String("a".to_string())),
            },
        );
        contract.dr_stake(
            carol(),
            100,
            StakeDataRequestArgs {
                id: U64(0),
                outcome: data_request::Outcome::Answer(AnswerType::String("b".to_string())),
            },
        );
        dr_finalize(
            &mut contract,
            data_request::Outcome::Answer(AnswerType::String("b".to_string())),
        );

        let mut d: FinalizedDataRequest = contract.dr_get_expect_finalized(0.into());
        // validity bond + round 0 stake
        assert_eq!(sum_claim_res(d.claim(alice())), 450);
        assert_eq!(sum_claim_res(d.claim(bob())), 0);
        assert_eq!(sum_claim_res(d.claim(carol())), 150);
    }

    #[test]
    fn d_claim_3rounds_single() {
        testing_env!(get_context(token()));
        let whitelist = Some(vec![registry_entry(bob()), registry_entry(carol())]);
        let mut config = config();
        config.final_arbitrator_invoke_amount = U128(1000);
        let mut contract = Contract::new(whitelist, config);
        dr_new(&mut contract);

        contract.dr_stake(
            bob(),
            200,
            StakeDataRequestArgs {
                id: U64(0),
                outcome: data_request::Outcome::Answer(AnswerType::String("a".to_string())),
            },
        );
        contract.dr_stake(
            carol(),
            400,
            StakeDataRequestArgs {
                id: U64(0),
                outcome: data_request::Outcome::Answer(AnswerType::String("b".to_string())),
            },
        );
        dr_finalize(
            &mut contract,
            data_request::Outcome::Answer(AnswerType::String("a".to_string())),
        );

        let mut d: FinalizedDataRequest = contract.dr_get_expect_finalized(0.into());
        // round 1 stake
        assert_eq!(sum_claim_res(d.claim(alice())), 1120);
        // validity bond
        assert_eq!(sum_claim_res(d.claim(bob())), 280);
        assert_eq!(sum_claim_res(d.claim(carol())), 0);
    }

    #[test]
    fn d_claim_3rounds_double_round0() {
        testing_env!(get_context(token()));
        let whitelist = Some(vec![registry_entry(bob()), registry_entry(carol())]);
        let mut config = config();
        config.final_arbitrator_invoke_amount = U128(1000);
        let mut contract = Contract::new(whitelist, config);
        dr_new(&mut contract);

        contract.dr_stake(
            bob(),
            100,
            StakeDataRequestArgs {
                id: U64(0),
                outcome: data_request::Outcome::Answer(AnswerType::String("a".to_string())),
            },
        );
        contract.dr_stake(
            dave(),
            100,
            StakeDataRequestArgs {
                id: U64(0),
                outcome: data_request::Outcome::Answer(AnswerType::String("a".to_string())),
            },
        );
        contract.dr_stake(
            carol(),
            400,
            StakeDataRequestArgs {
                id: U64(0),
                outcome: data_request::Outcome::Answer(AnswerType::String("b".to_string())),
            },
        );
        dr_finalize(
            &mut contract,
            data_request::Outcome::Answer(AnswerType::String("a".to_string())),
        );

        let mut d: FinalizedDataRequest = contract.dr_get_expect_finalized(0.into());
        // round 1 stake
        assert_eq!(sum_claim_res(d.claim(alice())), 1120);
        // 50% of validity bond
        assert_eq!(sum_claim_res(d.claim(bob())), 140);
        assert_eq!(sum_claim_res(d.claim(carol())), 0);
        // 50% of validity bond
        assert_eq!(sum_claim_res(d.claim(dave())), 140);
    }

    #[test]
    fn d_claim_3rounds_double_round2() {
        testing_env!(get_context(token()));
        let whitelist = Some(vec![registry_entry(bob()), registry_entry(carol())]);
        let mut config = config();
        config.final_arbitrator_invoke_amount = U128(1000);
        let mut contract = Contract::new(whitelist, config);
        dr_new(&mut contract);

        contract.dr_stake(
            bob(),
            200,
            StakeDataRequestArgs {
                id: U64(0),
                outcome: data_request::Outcome::Answer(AnswerType::String("a".to_string())),
            },
        );
        contract.dr_stake(
            carol(),
            400,
            StakeDataRequestArgs {
                id: U64(0),
                outcome: data_request::Outcome::Answer(AnswerType::String("b".to_string())),
            },
        );
        contract.dr_stake(
            dave(),
            300,
            StakeDataRequestArgs {
                id: U64(0),
                outcome: data_request::Outcome::Answer(AnswerType::String("a".to_string())),
            },
        );
        dr_finalize(
            &mut contract,
            data_request::Outcome::Answer(AnswerType::String("a".to_string())),
        );

        let mut d: FinalizedDataRequest = contract.dr_get_expect_finalized(0.into());
        // 5/8 of round 1 stake
        assert_eq!(sum_claim_res(d.claim(alice())), 700);
        // validity bond
        assert_eq!(sum_claim_res(d.claim(bob())), 280);
        assert_eq!(sum_claim_res(d.claim(carol())), 0);
        // 3/8 of round 1 stake
        assert_eq!(sum_claim_res(d.claim(dave())), 420);
    }

    #[test]
    fn d_claim_final_arb() {
        testing_env!(get_context(token()));
        let whitelist = Some(vec![registry_entry(bob()), registry_entry(carol())]);
        let mut contract = Contract::new(whitelist, config());
        // needed for final arb function
        dr_new(&mut contract);

        contract.dr_stake(
            alice(),
            200,
            StakeDataRequestArgs {
                id: U64(0),
                outcome: data_request::Outcome::Answer(AnswerType::String("a".to_string())),
            },
        );
        // This round exceeds final arb limit, will be used as signal
        contract.dr_stake(
            bob(),
            400,
            StakeDataRequestArgs {
                id: U64(0),
                outcome: data_request::Outcome::Answer(AnswerType::String("b".to_string())),
            },
        );

        testing_env!(get_context(alice()));
        contract.dr_final_arbitrator_finalize(
            U64(0),
            data_request::Outcome::Answer(AnswerType::String("a".to_string())),
        );

        let mut d: FinalizedDataRequest = contract.dr_get_expect_finalized(0.into());
        assert_eq!(sum_claim_res(d.claim(alice())), 600);
        assert_eq!(sum_claim_res(d.claim(bob())), 0);
    }

    #[test]
    fn d_claim_final_arb_extra_round() {
        testing_env!(get_context(token()));
        let whitelist = Some(vec![registry_entry(bob()), registry_entry(carol())]);
        let mut config = config();
        config.final_arbitrator_invoke_amount = U128(600);
        let mut contract = Contract::new(whitelist, config);
        // needed for final arb function
        dr_new(&mut contract);

        contract.dr_stake(
            alice(),
            200,
            StakeDataRequestArgs {
                id: U64(0),
                outcome: data_request::Outcome::Answer(AnswerType::String("a".to_string())),
            },
        );
        contract.dr_stake(
            bob(),
            400,
            StakeDataRequestArgs {
                id: U64(0),
                outcome: data_request::Outcome::Answer(AnswerType::String("b".to_string())),
            },
        );
        // This round exceeds final arb limit, will be used as signal
        contract.dr_stake(
            carol(),
            800,
            StakeDataRequestArgs {
                id: U64(0),
                outcome: data_request::Outcome::Answer(AnswerType::String("a".to_string())),
            },
        );

        testing_env!(get_context(alice()));
        contract.dr_final_arbitrator_finalize(
            U64(0),
            data_request::Outcome::Answer(AnswerType::String("a".to_string())),
        );

        let mut d: FinalizedDataRequest = contract.dr_get_expect_finalized(0.into());
        // validity bond
        assert_eq!(sum_claim_res(d.claim(alice())), 280);
        assert_eq!(sum_claim_res(d.claim(bob())), 0);
        // round 1 funds
        assert_eq!(sum_claim_res(d.claim(carol())), 1120);
    }

    #[test]
    fn d_claim_final_arb_extra_round2() {
        testing_env!(get_context(token()));
        let whitelist = Some(vec![registry_entry(bob()), registry_entry(carol())]);
        let mut config = config();
        config.final_arbitrator_invoke_amount = U128(600);
        let mut contract = Contract::new(whitelist, config);
        // needed for final arb function
        dr_new(&mut contract);

        contract.dr_stake(
            alice(),
            200,
            StakeDataRequestArgs {
                id: U64(0),
                outcome: data_request::Outcome::Answer(AnswerType::String("a".to_string())),
            },
        );
        contract.dr_stake(
            bob(),
            400,
            StakeDataRequestArgs {
                id: U64(0),
                outcome: data_request::Outcome::Answer(AnswerType::String("b".to_string())),
            },
        );
        // This round exceeds final arb limit, will be used as signal
        contract.dr_stake(
            carol(),
            800,
            StakeDataRequestArgs {
                id: U64(0),
                outcome: data_request::Outcome::Answer(AnswerType::String("a".to_string())),
            },
        );

        testing_env!(get_context(alice()));
        contract.dr_final_arbitrator_finalize(
            U64(0),
            data_request::Outcome::Answer(AnswerType::String("b".to_string())),
        );

        let mut d: FinalizedDataRequest = contract.dr_get_expect_finalized(0.into());
        assert_eq!(sum_claim_res(d.claim(alice())), 0);
        // validity bond (100), round0 (200), round2 (800)
        assert_eq!(sum_claim_res(d.claim(bob())), 1400);
        assert_eq!(sum_claim_res(d.claim(carol())), 0);
    }

    #[test]
    #[should_panic(expected = "Final arbitrator is invoked for `DataRequest` with id: 0")]
    fn dr_final_arb_invoked() {
        testing_env!(get_context(token()));
        let whitelist = Some(vec![registry_entry(bob()), registry_entry(carol())]);
        let config = config();
        let mut contract = Contract::new(whitelist, config);
        dr_new(&mut contract);

        contract.dr_stake(
            alice(),
            200,
            StakeDataRequestArgs {
                id: U64(0),
                outcome: data_request::Outcome::Answer(AnswerType::String("a".to_string())),
            },
        );
        contract.dr_stake(
            bob(),
            400,
            StakeDataRequestArgs {
                id: U64(0),
                outcome: data_request::Outcome::Answer(AnswerType::String("b".to_string())),
            },
        );
        contract.dr_stake(
            carol(),
            400,
            StakeDataRequestArgs {
                id: U64(0),
                outcome: data_request::Outcome::Answer(AnswerType::String("a".to_string())),
            },
        );
    }

    #[test]
    #[should_panic(expected = "Incompatible outcome")]
    fn dr_final_arb_invalid_outcome() {
        testing_env!(get_context(token()));
        let whitelist = Some(vec![registry_entry(bob()), registry_entry(carol())]);
        let config = config();
        let mut contract = Contract::new(whitelist, config);
        // needed for final arb function
        dr_new(&mut contract);

        contract.dr_stake(
            alice(),
            200,
            StakeDataRequestArgs {
                id: U64(0),
                outcome: data_request::Outcome::Answer(AnswerType::String("a".to_string())),
            },
        );

        testing_env!(get_context(alice()));
        contract.dr_final_arbitrator_finalize(
            U64(0),
            data_request::Outcome::Answer(AnswerType::String("c".to_string())),
        );
    }

    #[test]
    #[should_panic(
        expected = "assertion failed: `(left == right)`\n  left: `\"alice.near\"`,\n right: `\"bob.near\"`: sender is not the final arbitrator of this `DataRequest`, the final arbitrator is: alice.near"
    )]
    fn dr_final_arb_non_arb() {
        testing_env!(get_context(token()));
        let whitelist = Some(vec![registry_entry(bob()), registry_entry(carol())]);
        let config = config();
        let mut contract = Contract::new(whitelist, config);
        // needed for final arb function
        dr_new(&mut contract);

        contract.dr_stake(
            alice(),
            200,
            StakeDataRequestArgs {
                id: U64(0),
                outcome: data_request::Outcome::Answer(AnswerType::String("a".to_string())),
            },
        );

        testing_env!(get_context(bob()));
        contract.dr_final_arbitrator_finalize(
            U64(0),
            data_request::Outcome::Answer(AnswerType::String("b".to_string())),
        );
    }

    #[test]
    #[should_panic(expected = "Error DataRequest is already finalized")]
    fn dr_final_arb_twice() {
        testing_env!(get_context(token()));
        let whitelist = Some(vec![registry_entry(bob()), registry_entry(carol())]);
        let config = config();
        let mut contract = Contract::new(whitelist, config);
        // needed for final arb function
        dr_new(&mut contract);

        contract.dr_stake(
            alice(),
            200,
            StakeDataRequestArgs {
                id: U64(0),
                outcome: data_request::Outcome::Answer(AnswerType::String("a".to_string())),
            },
        );
        // This round exceeds final arb limit, will be used as signal
        contract.dr_stake(
            bob(),
            400,
            StakeDataRequestArgs {
                id: U64(0),
                outcome: data_request::Outcome::Answer(AnswerType::String("b".to_string())),
            },
        );

        testing_env!(get_context(alice()));
        contract.dr_final_arbitrator_finalize(
            U64(0),
            data_request::Outcome::Answer(AnswerType::String("b".to_string())),
        );
        contract.dr_final_arbitrator_finalize(
            U64(0),
            data_request::Outcome::Answer(AnswerType::String("a".to_string())),
        );
    }

    #[test]
    fn dr_final_arb_execute() {
        testing_env!(get_context(token()));
        let whitelist = Some(vec![registry_entry(bob()), registry_entry(carol())]);
        let config = config();
        let mut contract = Contract::new(whitelist, config);
        // needed for final arb function
        dr_new(&mut contract);

        contract.dr_stake(
            alice(),
            200,
            StakeDataRequestArgs {
                id: U64(0),
                outcome: data_request::Outcome::Answer(AnswerType::String("a".to_string())),
            },
        );
        // This round exceeds final arb limit, will be used as signal
        contract.dr_stake(
            bob(),
            400,
            StakeDataRequestArgs {
                id: U64(0),
                outcome: data_request::Outcome::Answer(AnswerType::String("b".to_string())),
            },
        );

        testing_env!(get_context(alice()));
        contract.dr_final_arbitrator_finalize(
            U64(0),
            data_request::Outcome::Answer(AnswerType::String("b".to_string())),
        );

        let request: FinalizedDataRequest = contract.dr_get_expect_finalized(0.into());
        assert_eq!(request.resolution_windows.len(), 2);
<<<<<<< HEAD
        assert_eq!(
            request.finalized_outcome,
            data_request::Outcome::Answer(AnswerType::String("b".to_string()))
        );
=======
        assert_eq!(request.finalized_outcome, data_request::Outcome::Answer(AnswerType::String("b".to_string())));
>>>>>>> 026c87de
    }

    #[test]
    fn dr_tvl_increases() {
        testing_env!(get_context(token()));
        let whitelist = Some(vec![registry_entry(bob()), registry_entry(carol())]);
        let mut contract = Contract::new(whitelist, config());
        dr_new(&mut contract);

        let outcome = data_request::Outcome::Answer(AnswerType::String("b".to_string()));
        contract.dr_stake(
            alice(),
            10,
            StakeDataRequestArgs {
                id: U64(0),
                outcome,
            },
        );
    }

    #[test]
    fn dr_fixed_fee() {
        testing_env!(get_context(token()));
        let bob_requester = Requester {
            contract_name: bob(),
            account_id: bob(),
            stake_multiplier: None,
            code_base_url: None,
        };
        let fixed_fee = 20;
        let whitelist = Some(vec![bob_requester, registry_entry(carol())]);
        let mut config = config();
        let validity_bond = 2;
        config.validity_bond = U128(validity_bond);
        let mut contract = Contract::new(whitelist, config);
<<<<<<< HEAD
        contract.dr_new(
            bob(),
            fixed_fee + validity_bond,
            NewDataRequestArgs {
                sources: Some(Vec::new()),
                outcomes: Some(vec!["a".to_string(), "b".to_string()].to_vec()),
                challenge_period: U64(1500),
                description: Some("a".to_string()),
                tags: vec!["1".to_string()],
                data_type: data_request::DataRequestDataType::String,
            },
        );
        dr_finalize(
            &mut contract,
            data_request::Outcome::Answer(data_request::AnswerType::String("a".to_string())),
        );
=======
        contract.dr_new(bob(), fixed_fee + validity_bond, NewDataRequestArgs{
            sources: Some(Vec::new()),
            outcomes: Some(vec!["a".to_string(), "b".to_string()].to_vec()),
            challenge_period: U64(1500),
            description: Some("a".to_string()),
            tags: vec!["1".to_string()],
            data_type: data_request::DataRequestDataType::String,
        });
        dr_finalize(&mut contract, data_request::Outcome::Answer(
            data_request::AnswerType::String("a".to_string())
        ));
>>>>>>> 026c87de

        let mut d: FinalizedDataRequest = contract.dr_get_expect_finalized(0.into());
        assert_eq!(sum_claim_res(d.claim(alice())), 60);
    }

    #[test]
    fn dr_get_methods() {
        testing_env!(get_context(token()));
        let whitelist = Some(vec![registry_entry(bob()), registry_entry(carol())]);
        let mut contract = Contract::new(whitelist, config());
        dr_new(&mut contract);
        dr_new(&mut contract);
        dr_new(&mut contract);

        match contract.get_latest_request().unwrap() {
            DataRequestSummary::Active(s) => assert_eq!(s.id, U64(2)),
            DataRequestSummary::Finalized(_) => panic!("expected `DataRequest` to be active"),
        }
<<<<<<< HEAD

=======
        
>>>>>>> 026c87de
        match contract.get_request_by_id(U64(1)).unwrap() {
            DataRequestSummary::Active(s) => assert_eq!(s.id, U64(1)),
            DataRequestSummary::Finalized(_) => panic!("expected `DataRequest` to be active"),
        }
<<<<<<< HEAD

=======
        
>>>>>>> 026c87de
        match &contract.get_requests(U64(0), U64(1))[0] {
            DataRequestSummary::Active(s) => assert_eq!(s.id, U64(0)),
            DataRequestSummary::Finalized(_) => panic!("expected `DataRequest` to be active"),
        }
<<<<<<< HEAD

=======
        
>>>>>>> 026c87de
        assert_eq!(contract.get_requests(U64(1), U64(1)).len(), 1);
        assert_eq!(contract.get_requests(U64(1), U64(2)).len(), 2);
        assert_eq!(contract.get_requests(U64(0), U64(3)).len(), 3);
    }
}<|MERGE_RESOLUTION|>--- conflicted
+++ resolved
@@ -6,7 +6,6 @@
 };
 use flux_sdk::{
     config::OracleConfig,
-<<<<<<< HEAD
     consts::GAS_BASE_TRANSFER,
     data_request::{
         ActiveDataRequest, ActiveDataRequestSummary, ClaimRes, DataRequestConfig,
@@ -14,26 +13,8 @@
         FinalizedDataRequestSummary, NewDataRequestArgs, StakeDataRequestArgs,
     },
     outcome::{AnswerType, Outcome},
-    resolution_window::{ResolutionWindowSummary, WindowStakeResult},
+    resolution_window::{ResolutionWindowSummary, WindowStakeResult, ResolutionWindow},
     types::WrappedBalance,
-=======
-    data_request::{
-        DataRequestConfigSummary,
-        StakeDataRequestArgs,
-        DataRequestDataType,
-        NewDataRequestArgs,
-        DataRequestSummary,
-        ActiveDataRequestSummary,
-        FinalizedDataRequestSummary,
-        DataRequestConfig,
-        ClaimRes,
-        ActiveDataRequest,
-        FinalizedDataRequest,
-    },
-    resolution_window::{ WindowStakeResult, ResolutionWindowSummary, ResolutionWindow },
-    outcome::{ AnswerType, Outcome },
-    types::WrappedBalance
->>>>>>> 026c87de
 };
 use near_sdk::{
     collections::Vector,
@@ -48,7 +29,6 @@
 }
 
 trait DataRequestMethods {
-<<<<<<< HEAD
     fn unstake(
         &mut self,
         sender: AccountId,
@@ -56,9 +36,6 @@
         outcome: Outcome,
         amount: Balance,
     ) -> Balance;
-=======
-    fn unstake(&mut self, sender: AccountId, round: u16, outcome: Outcome, amount: Balance) -> Balance;
->>>>>>> 026c87de
     fn get_config_id(&self) -> u64;
     fn log_update(&self);
     fn summarize(&self) -> DataRequestSummary;
@@ -66,7 +43,6 @@
 
 impl DataRequestMethods for DataRequest {
     // @returns amount of tokens that didn't get staked
-<<<<<<< HEAD
     fn unstake(
         &mut self,
         sender: AccountId,
@@ -77,12 +53,6 @@
         let resolution_windows = match self {
             DataRequest::Active(dr) => &dr.resolution_windows,
             DataRequest::Finalized(dr) => &dr.resolution_windows,
-=======
-    fn unstake(&mut self, sender: AccountId, round: u16, outcome: Outcome, amount: Balance) -> Balance {        
-        let resolution_windows = match self {
-            DataRequest::Active(dr) => &dr.resolution_windows,
-            DataRequest::Finalized(dr) => &dr.resolution_windows
->>>>>>> 026c87de
         };
 
         let mut window = resolution_windows
@@ -95,29 +65,20 @@
     fn get_config_id(&self) -> u64 {
         match self {
             DataRequest::Active(dr) => dr.global_config_id,
-<<<<<<< HEAD
             DataRequest::Finalized(dr) => dr.global_config_id,
-=======
-            DataRequest::Finalized(dr) => dr.global_config_id
->>>>>>> 026c87de
         }
     }
 
     fn log_update(&self) {
         match self {
             DataRequest::Active(dr) => logger::log_update_active_data_request(&dr),
-<<<<<<< HEAD
             DataRequest::Finalized(dr) => logger::log_update_finalized_data_request(&dr),
-=======
-            DataRequest::Finalized(dr) => logger::log_update_finalized_data_request(&dr)
->>>>>>> 026c87de
         }
     }
 
     fn summarize(&self) -> DataRequestSummary {
         match self {
             DataRequest::Active(d) => DataRequestSummary::Active(d.summarize_dr()),
-<<<<<<< HEAD
             DataRequest::Finalized(d) => DataRequestSummary::Finalized(d.summarize_dr()),
         }
     }
@@ -132,16 +93,6 @@
         paid_fee: Balance,
         request_data: NewDataRequestArgs,
     ) -> Self;
-=======
-            DataRequest::Finalized(d) => DataRequestSummary::Finalized(d.summarize_dr())
-        }
-    }
-    
-}
-
-trait ActiveDataRequestChange {
-    fn new(requester: Requester, id: u64, global_config_id: u64, global_config: &OracleConfig, paid_fee: Balance, request_data: NewDataRequestArgs) -> Self;
->>>>>>> 026c87de
     fn stake(&mut self, sender: AccountId, outcome: Outcome, amount: Balance) -> Balance;
     fn invoke_final_arbitrator(&mut self, bond_size: Balance) -> bool;
     fn get_final_outcome(&self) -> Outcome;
@@ -182,19 +133,6 @@
     }
 
     // @returns amount of tokens that didn't get staked
-<<<<<<< HEAD
-    fn stake(&mut self, sender: AccountId, outcome: Outcome, amount: Balance) -> Balance {
-        let mut window = self.resolution_windows.iter().last().unwrap_or_else(|| {
-            ResolutionWindowHandler::new(
-                self.id,
-                0,
-                self.calc_resolution_bond(),
-                self.initial_challenge_period,
-                env::block_timestamp(),
-            )
-        });
-
-=======
     fn stake(&mut self,
         sender: AccountId,
         outcome: Outcome,
@@ -205,7 +143,6 @@
             _ => self.resolution_windows.get(self.resolution_windows.len() - 1).unwrap()
         };
         
->>>>>>> 026c87de
         let unspent = window.stake(sender, outcome, amount);
 
         // If first window push it to vec, else replace updated window struct
@@ -233,8 +170,7 @@
         unspent
     }
 
-<<<<<<< HEAD
-    // @returns wether final arbitrator was triggered
+    // @returns whether final arbitrator was triggered
     fn invoke_final_arbitrator(&mut self, bond_size: Balance) -> bool {
         let should_invoke = bond_size >= self.request_config.final_arbitrator_invoke_amount;
         if should_invoke {
@@ -298,164 +234,82 @@
 
     fn finalize(&mut self, final_outcome: Outcome) {
         self.finalized_outcome = final_outcome;
-=======
-     
+    }
+
+        // @notice Return what's left of validity_bond to requester
+        fn return_validity_bond(
+            &self,
+            token: AccountId,
+            requester: AccountId,
+            validity_bond: u128,
+        ) -> PromiseOrValue<bool> {
+            match self.finalized_outcome {
+                Outcome::Answer(_) => {
+                    PromiseOrValue::Promise(fungible_token_transfer(token, requester, validity_bond))
+                }
+                Outcome::Invalid => PromiseOrValue::Value(false),
+            }
+        }
     
-    // @returns wether final arbitrator was triggered
-    fn invoke_final_arbitrator(&mut self, bond_size: Balance) -> bool {
-        let should_invoke = bond_size >= self.request_config.final_arbitrator_invoke_amount;
-        if should_invoke { self.final_arbitrator_triggered = true }
-        self.final_arbitrator_triggered
->>>>>>> 026c87de
-    }
+        fn claim(&mut self, account_id: String) -> ClaimRes {
+            // Metrics for calculating payout
+            let mut total_correct_staked = 0;
+            let mut total_incorrect_staked = 0;
+            let mut user_correct_stake = 0;
     
-    fn get_final_outcome(&self) -> Outcome {
-        assert!(self.resolution_windows.len() >= 2, "No bonded outcome found or final arbitrator triggered after first round");
-        let last_bonded_window_i = self.resolution_windows.len() - 2; // Last window after end_time never has a bonded outcome
-        let last_bonded_window = self.resolution_windows.get(last_bonded_window_i).unwrap();
-        last_bonded_window.bonded_outcome.expect("Error, no final outcome")
-    }
-}
-
-trait FinalizedDataRequestMethods {
-    fn claim(&mut self, account_id: String) -> ClaimRes;
-    fn summarize_dr(&self) -> FinalizedDataRequestSummary;
-    fn finalize(&mut self, final_outcome: Outcome);
-    fn return_validity_bond(&self, token: AccountId, requester: AccountId, validity_bond: u128) -> PromiseOrValue<bool>;
-}
-
-<<<<<<< HEAD
-    // @notice Return what's left of validity_bond to requester
-    fn return_validity_bond(
-        &self,
-        token: AccountId,
-        requester: AccountId,
-        validity_bond: u128,
-    ) -> PromiseOrValue<bool> {
-        match self.finalized_outcome {
-            Outcome::Answer(_) => {
-                PromiseOrValue::Promise(fungible_token_transfer(token, requester, validity_bond))
+            // For any round after the resolution round handle generically
+            // AUDIT: This may run out gas, if the number of windows is too large, because you iterate
+            //     through all windows.
+            // SOLUTION: See if more expensive to iterate through resolution windows than it is to
+            // store aggregate of amount of stake for each user alongside resolution windows and amount they have staked in
+            for round in 0..self.resolution_windows.len() {
+                let mut window = self.resolution_windows.get(round).unwrap();
+                let stake_state: WindowStakeResult =
+                    window.claim_for(account_id.to_string(), &self.finalized_outcome);
+                match stake_state {
+                    WindowStakeResult::Correct(correctly_staked) => {
+                        total_correct_staked += correctly_staked.bonded_stake;
+                        user_correct_stake += correctly_staked.user_stake;
+                    }
+                    WindowStakeResult::Incorrect(incorrectly_staked) => {
+                        total_incorrect_staked += incorrectly_staked
+                    }
+                    WindowStakeResult::NoResult => (),
+                }
+    
+                self.resolution_windows.replace(round as u64, &window);
             }
-            Outcome::Invalid => PromiseOrValue::Value(false),
-=======
-impl FinalizedDataRequestMethods for FinalizedDataRequest {
-
-        /**
-     * @notice Transforms a data request struct into another struct with Serde serialization
-     */
-    fn summarize_dr(&self) -> FinalizedDataRequestSummary {
-        // format resolution windows inside this data request
-        let mut resolution_windows = Vec::new();
-        for i in self.resolution_windows.iter() {
-            let rw = ResolutionWindowSummary {
-                round: i.round,
-                start_time: U64(i.start_time),
-                end_time: U64(i.end_time),
-                bond_size: U128(i.bond_size),
-                bonded_outcome: i.bonded_outcome,
+    
+            let stake_profit = match total_correct_staked {
+                0 => 0,
+                _ => helpers::calc_product(
+                    user_correct_stake,
+                    total_incorrect_staked,
+                    total_correct_staked,
+                ),
             };
-            resolution_windows.push(rw);
-        }
-
-        // format data request
-        FinalizedDataRequestSummary {
-            id: self.id.into(),
-            finalized_outcome: self.finalized_outcome.clone(),
-            resolution_windows: resolution_windows,
-            global_config_id: U64(self.global_config_id),
-            paid_fee: U128(self.paid_fee),
-        }
-    }
-
-    fn finalize(&mut self, final_outcome: Outcome) {
-        self.finalized_outcome = final_outcome;
-    }
-
-    // @notice Return what's left of validity_bond to requester
-    fn return_validity_bond(&self, token: AccountId, requester: AccountId, validity_bond: u128) -> PromiseOrValue<bool> {
-        match self.finalized_outcome {
-            Outcome::Answer(_) => {
-                PromiseOrValue::Promise(fungible_token_transfer(token, requester, validity_bond))
-            },
-            Outcome::Invalid => PromiseOrValue::Value(false)
-
->>>>>>> 026c87de
-        }
-    }
-
-    fn claim(&mut self, account_id: String) -> ClaimRes {
-        // Metrics for calculating payout
-        let mut total_correct_staked = 0;
-        let mut total_incorrect_staked = 0;
-        let mut user_correct_stake = 0;
-
-        // For any round after the resolution round handle generically
-        // AUDIT: This may run out gas, if the number of windows is too large, because you iterate
-        //     through all windows.
-        // SOLUTION: See if more expensive to iterate through resolution windows than it is to
-        // store aggregate of amount of stake for each user alongside resolution windows and amount they have staked in
-        for round in 0..self.resolution_windows.len() {
-            let mut window = self.resolution_windows.get(round).unwrap();
-<<<<<<< HEAD
-            let stake_state: WindowStakeResult =
-                window.claim_for(account_id.to_string(), &self.finalized_outcome);
-=======
-            let stake_state: WindowStakeResult = window.claim_for(account_id.to_string(), &self.finalized_outcome);
->>>>>>> 026c87de
-            match stake_state {
-                WindowStakeResult::Correct(correctly_staked) => {
-                    total_correct_staked += correctly_staked.bonded_stake;
-                    user_correct_stake += correctly_staked.user_stake;
-                }
-                WindowStakeResult::Incorrect(incorrectly_staked) => {
-                    total_incorrect_staked += incorrectly_staked
-                }
-                WindowStakeResult::NoResult => (),
+    
+            let fee_profit = match total_correct_staked {
+                0 => 0,
+                _ => helpers::calc_product(user_correct_stake, self.paid_fee, total_correct_staked),
+            };
+    
+            logger::log_claim(
+                &account_id,
+                self.id,
+                total_correct_staked,
+                total_incorrect_staked,
+                user_correct_stake,
+                stake_profit,
+                fee_profit,
+            );
+    
+            ClaimRes {
+                payment_token_payout: fee_profit,
+                stake_token_payout: user_correct_stake + stake_profit,
             }
-
-            self.resolution_windows.replace(round as u64, &window);
-        }
-
-        let stake_profit = match total_correct_staked {
-            0 => 0,
-            _ => helpers::calc_product(
-                user_correct_stake,
-                total_incorrect_staked,
-                total_correct_staked,
-            ),
-        };
-
-        let fee_profit = match total_correct_staked {
-            0 => 0,
-<<<<<<< HEAD
-            _ => helpers::calc_product(user_correct_stake, self.paid_fee, total_correct_staked),
-=======
-            _ => helpers::calc_product(user_correct_stake, self.paid_fee, total_correct_staked)
->>>>>>> 026c87de
-        };
-
-        logger::log_claim(
-            &account_id,
-            self.id,
-            total_correct_staked,
-            total_incorrect_staked,
-            user_correct_stake,
-            stake_profit,
-            fee_profit,
-        );
-
-        ClaimRes {
-            payment_token_payout: fee_profit,
-<<<<<<< HEAD
-            stake_token_payout: user_correct_stake + stake_profit,
-        }
-    }
-=======
-            stake_token_payout: user_correct_stake + stake_profit
-        }
-    }
-
->>>>>>> 026c87de
+        }
+    
 }
 
 trait ActiveDataRequestView {
@@ -523,7 +377,6 @@
     }
 
     fn assert_can_finalize(&self) {
-<<<<<<< HEAD
         assert!(
             self.resolution_windows.len() > 0,
             "Error no bonded outcome, `DataRequest` still in progress"
@@ -541,12 +394,6 @@
             env::block_timestamp() >= window.end_time,
             "Error can only be finalized after final dispute round has timed out"
         );
-=======
-        assert!(self.resolution_windows.len() > 0, "Error no bonded outcome, `DataRequest` still in progress");
-        let window = self.resolution_windows.get(self.resolution_windows.len() - 1).unwrap();
-        assert!(!self.final_arbitrator_triggered, "Can only be finalized by final arbitrator: {}", self.request_config.final_arbitrator);
-        assert!(env::block_timestamp() >= window.end_time, "Error can only be finalized after final dispute round has timed out");
->>>>>>> 026c87de
     }
 
     fn assert_final_arbitrator(&self) {
@@ -683,16 +530,12 @@
     // AUDIT: `dr_stake` doesn't handle storage, but `dr_unstake` does. Make it consistent.
     // SOLUTION: handle storage here
     #[payable]
-<<<<<<< HEAD
     pub fn dr_stake(
         &mut self,
         sender: AccountId,
         amount: Balance,
         payload: StakeDataRequestArgs,
     ) -> PromiseOrValue<WrappedBalance> {
-=======
-    pub fn dr_stake(&mut self, sender: AccountId, amount: Balance, payload: StakeDataRequestArgs) -> PromiseOrValue<WrappedBalance> {
->>>>>>> 026c87de
         let mut dr = self.dr_get_expect_active(payload.id.into());
         let config = self.configs.get(dr.global_config_id).unwrap();
         self.assert_sender(&config.stake_token);
@@ -703,12 +546,8 @@
 
         let unspent_stake = dr.stake(sender, payload.outcome, amount);
         logger::log_update_active_data_request(&dr);
-<<<<<<< HEAD
         self.data_requests
             .replace(payload.id.into(), &DataRequest::Active(dr));
-=======
-        self.data_requests.replace(payload.id.into(), &DataRequest::Active(dr));
->>>>>>> 026c87de
 
         PromiseOrValue::Value(U128(unspent_stake))
     }
@@ -724,16 +563,12 @@
         let initial_storage = env::storage_usage();
 
         let mut dr = self.dr_get_expect(request_id.into());
-<<<<<<< HEAD
         let unstaked = dr.unstake(
             env::predecessor_account_id(),
             resolution_round,
             outcome,
             amount.into(),
         );
-=======
-        let unstaked = dr.unstake(env::predecessor_account_id(), resolution_round, outcome, amount.into());
->>>>>>> 026c87de
         let config = self.configs.get(dr.get_config_id()).unwrap();
 
         helpers::refund_storage(initial_storage, env::predecessor_account_id());
@@ -801,16 +636,10 @@
         let validity_bond = dr.request_config.validity_bond;
         dr.assert_can_finalize();
         let final_outcome = dr.get_final_outcome();
-<<<<<<< HEAD
-=======
-        
-        dr.requester.set_outcome(final_outcome.clone(), dr.tags.clone());
->>>>>>> 026c87de
 
         dr.requester
             .set_outcome(final_outcome.clone(), dr.tags.clone());
 
-<<<<<<< HEAD
         let config = self.configs.get(dr.global_config_id).unwrap();
 
         let fdr = self.trim_dr(dr, final_outcome);
@@ -819,14 +648,6 @@
 
         self.data_requests
             .replace(request_id.into(), &DataRequest::Finalized(fdr));
-=======
-        let fdr = self.trim_dr(dr, final_outcome);
-        fdr.return_validity_bond(config.payment_token, requester, validity_bond);
-        logger::log_update_finalized_data_request(&fdr);
-
-        self.data_requests.replace(request_id.into(), &DataRequest::Finalized(fdr));
-
->>>>>>> 026c87de
     }
 
     #[payable]
@@ -847,17 +668,6 @@
         let config = self.configs.get(dr.global_config_id).unwrap();
         dr.requester.set_outcome(outcome.clone(), dr.tags.clone());
         let fdr = self.trim_dr(dr, outcome);
-<<<<<<< HEAD
-
-        logger::log_update_finalized_data_request(&fdr);
-        let promise = fdr.return_validity_bond(config.payment_token, requester, validity_bond);
-
-        self.data_requests
-            .replace(request_id.into(), &DataRequest::Finalized(fdr));
-
-        helpers::refund_storage(initial_storage, env::predecessor_account_id());
-        promise
-=======
         
         logger::log_update_finalized_data_request(&fdr);
         let promise = fdr.return_validity_bond(config.payment_token, requester, validity_bond);
@@ -867,7 +677,6 @@
         helpers::refund_storage(initial_storage, env::predecessor_account_id());
         promise
 
->>>>>>> 026c87de
     }
 
     fn dr_get_expect(&self, id: U64) -> DataRequest {
@@ -897,31 +706,12 @@
             DataRequest::Finalized(dr) => dr,
         }
     }
-    
-    fn dr_get_expect_active(&self, id: U64) -> ActiveDataRequest {
-        match self.data_requests.get(id.into()).expect("Error no DataRequest with this id exists") {
-            DataRequest::Active(dr) => dr,
-            DataRequest::Finalized(_) => panic!("Error DataRequest is already finalized")
-
-        }
-    }
-    
-    fn dr_get_expect_finalized(&self, id: U64) -> FinalizedDataRequest {
-        match self.data_requests.get(id.into()).expect("Error no DataRequest with this id exists") {
-            DataRequest::Active(_) => panic!("Error DataRequest is not yet finalized"),
-            DataRequest::Finalized(dr) => dr
-        }    
-    }
 
     pub fn get_request_by_id(&self, id: U64) -> Option<DataRequestSummary> {
         let dr = self.data_requests.get(id.into());
         match dr {
             Some(d) => Some(d.summarize()),
-<<<<<<< HEAD
             None => None,
-=======
-            None => None
->>>>>>> 026c87de
         }
     }
 
@@ -948,11 +738,7 @@
     /**
      * @notice Transforms a data request struct into another struct with Serde serialization
      */
-<<<<<<< HEAD
     fn trim_dr(&self, dr: ActiveDataRequest, finalized_outcome: Outcome) -> FinalizedDataRequest {
-=======
-    fn trim_dr(&self, dr: ActiveDataRequest, finalized_outcome: Outcome) -> FinalizedDataRequest {        
->>>>>>> 026c87de
         // format data request
         FinalizedDataRequest {
             id: dr.id,
@@ -1461,10 +1247,6 @@
         let request: ActiveDataRequest = contract.dr_get_expect_active(0.into());
         assert_eq!(request.resolution_windows.len(), 1);
 
-<<<<<<< HEAD
-=======
-
->>>>>>> 026c87de
         let round0: ResolutionWindow = request.resolution_windows.get(0).unwrap();
         assert_eq!(round0.round, 0);
         assert_eq!(round0.end_time, 1500);
@@ -1616,14 +1398,10 @@
 
         let request: FinalizedDataRequest = contract.dr_get_expect_finalized(0.into());
         assert_eq!(request.resolution_windows.len(), 2);
-<<<<<<< HEAD
         assert_eq!(
             request.finalized_outcome,
             data_request::Outcome::Answer(AnswerType::String("a".to_string()))
         );
-=======
-        assert_eq!(request.finalized_outcome, data_request::Outcome::Answer(AnswerType::String("a".to_string())));
->>>>>>> 026c87de
     }
 
     #[test]
@@ -1773,7 +1551,6 @@
         testing_env!(get_context(alice()));
 
         // verify initial storage
-<<<<<<< HEAD
         assert_eq!(
             contract
                 .dr_get_expect_active(0.into())
@@ -1798,16 +1575,6 @@
                 .unwrap(),
             10
         );
-=======
-        assert_eq!(contract.
-            dr_get_expect_active(0.into()).
-            resolution_windows.get(0).unwrap().
-            user_to_outcome_to_stake.get(&alice()).unwrap().get(&outcome).unwrap(), 10);
-        assert_eq!(contract.
-            dr_get_expect_active(0.into()).
-            resolution_windows.get(0).unwrap().
-            outcome_to_stake.get(&outcome).unwrap(), 10);
->>>>>>> 026c87de
 
         contract.dr_unstake(
             U64(0),
@@ -1817,7 +1584,6 @@
         );
 
         // verify storage after unstake
-<<<<<<< HEAD
         assert_eq!(
             contract
                 .dr_get_expect_active(0.into())
@@ -1842,16 +1608,6 @@
                 .unwrap(),
             9
         );
-=======
-        assert_eq!(contract.
-            dr_get_expect_active(0.into()).
-            resolution_windows.get(0).unwrap().
-            user_to_outcome_to_stake.get(&alice()).unwrap().get(&outcome).unwrap(), 9);
-        assert_eq!(contract.
-            dr_get_expect_active(0.into()).
-            resolution_windows.get(0).unwrap().
-            outcome_to_stake.get(&outcome).unwrap(), 9);
->>>>>>> 026c87de
     }
 
     #[test]
@@ -1900,15 +1656,10 @@
         let whitelist = Some(vec![registry_entry(bob()), registry_entry(carol())]);
         let mut contract = Contract::new(whitelist, config());
         dr_new(&mut contract);
-<<<<<<< HEAD
         dr_finalize(
             &mut contract,
             data_request::Outcome::Answer(AnswerType::String("a".to_string())),
         );
-=======
-        dr_finalize(&mut contract, data_request::Outcome::Answer(AnswerType::String("a".to_string())));
-        
->>>>>>> 026c87de
 
         let mut d: FinalizedDataRequest = contract.dr_get_expect_finalized(0.into());
         // validity bond
@@ -1931,11 +1682,6 @@
 
         let mut d: FinalizedDataRequest = contract.dr_get_expect_finalized(0.into());
 
-<<<<<<< HEAD
-=======
-        let mut d: FinalizedDataRequest = contract.dr_get_expect_finalized(0.into());
-        
->>>>>>> 026c87de
         // fees (100% of TVL)
         assert_eq!(sum_claim_res(d.claim(alice())), 294);
     }
@@ -2464,14 +2210,10 @@
 
         let request: FinalizedDataRequest = contract.dr_get_expect_finalized(0.into());
         assert_eq!(request.resolution_windows.len(), 2);
-<<<<<<< HEAD
         assert_eq!(
             request.finalized_outcome,
             data_request::Outcome::Answer(AnswerType::String("b".to_string()))
         );
-=======
-        assert_eq!(request.finalized_outcome, data_request::Outcome::Answer(AnswerType::String("b".to_string())));
->>>>>>> 026c87de
     }
 
     #[test]
@@ -2507,7 +2249,6 @@
         let validity_bond = 2;
         config.validity_bond = U128(validity_bond);
         let mut contract = Contract::new(whitelist, config);
-<<<<<<< HEAD
         contract.dr_new(
             bob(),
             fixed_fee + validity_bond,
@@ -2524,19 +2265,6 @@
             &mut contract,
             data_request::Outcome::Answer(data_request::AnswerType::String("a".to_string())),
         );
-=======
-        contract.dr_new(bob(), fixed_fee + validity_bond, NewDataRequestArgs{
-            sources: Some(Vec::new()),
-            outcomes: Some(vec!["a".to_string(), "b".to_string()].to_vec()),
-            challenge_period: U64(1500),
-            description: Some("a".to_string()),
-            tags: vec!["1".to_string()],
-            data_type: data_request::DataRequestDataType::String,
-        });
-        dr_finalize(&mut contract, data_request::Outcome::Answer(
-            data_request::AnswerType::String("a".to_string())
-        ));
->>>>>>> 026c87de
 
         let mut d: FinalizedDataRequest = contract.dr_get_expect_finalized(0.into());
         assert_eq!(sum_claim_res(d.claim(alice())), 60);
@@ -2555,29 +2283,14 @@
             DataRequestSummary::Active(s) => assert_eq!(s.id, U64(2)),
             DataRequestSummary::Finalized(_) => panic!("expected `DataRequest` to be active"),
         }
-<<<<<<< HEAD
-
-=======
-        
->>>>>>> 026c87de
         match contract.get_request_by_id(U64(1)).unwrap() {
             DataRequestSummary::Active(s) => assert_eq!(s.id, U64(1)),
             DataRequestSummary::Finalized(_) => panic!("expected `DataRequest` to be active"),
         }
-<<<<<<< HEAD
-
-=======
-        
->>>>>>> 026c87de
         match &contract.get_requests(U64(0), U64(1))[0] {
             DataRequestSummary::Active(s) => assert_eq!(s.id, U64(0)),
             DataRequestSummary::Finalized(_) => panic!("expected `DataRequest` to be active"),
         }
-<<<<<<< HEAD
-
-=======
-        
->>>>>>> 026c87de
         assert_eq!(contract.get_requests(U64(1), U64(1)).len(), 1);
         assert_eq!(contract.get_requests(U64(1), U64(2)).len(), 2);
         assert_eq!(contract.get_requests(U64(0), U64(3)).len(), 3);
