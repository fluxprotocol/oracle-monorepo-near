use crate::*;

use near_sdk::borsh::{ self, BorshDeserialize, BorshSerialize };
use near_sdk::json_types::{U64, U128};
use near_sdk::serde::{ Deserialize, Serialize };
use near_sdk::{ env, Balance, AccountId, PromiseOrValue, Promise, ext_contract };
use near_sdk::collections::{ Vector };

use crate::resolution_window::*;
use crate::types::*;
use crate::helpers::multiply_stake;
use crate::logger;
use crate::fungible_token::{ fungible_token_transfer };

pub const PERCENTAGE_DIVISOR: u16 = 10_000;
pub const FINALIZATION_GAS: u64 = 250_000_000_000_000;

#[ext_contract]
trait ExtSelf {
    fn dr_proceed_finalization(request_id: U64, sender: AccountId);
}

#[derive(BorshSerialize, BorshDeserialize, Deserialize, Serialize, Clone)]
pub struct Source {
    pub end_point: String, // pro.coinbase.com/USD/ETH
    pub source_path: String // data.price.usdeth
}

#[derive(BorshSerialize, BorshDeserialize, Deserialize, Serialize, Debug, PartialEq)]
pub enum DataRequestDataType {
    Number(U128),
    String,
}

#[derive(BorshSerialize, BorshDeserialize)]
pub struct DataRequest {
    pub id: u64,
    pub description: Option<String>,
    pub sources: Vec<Source>,
    pub outcomes: Option<Vec<String>>,
    pub requestor: AccountId, // Request Interface contract
    pub creator: AccountId, // TODO: should be removable The account that created the request (account to return validity bond to)
    pub finalized_outcome: Option<Outcome>,
    pub resolution_windows: Vector<ResolutionWindow>,
    pub global_config_id: u64, // Config id
    pub request_config: DataRequestConfig, // TODO: why seperate config?
    pub initial_challenge_period: Duration, // TODO: overlap with default challenge window duration?
    pub final_arbitrator_triggered: bool,
    pub target_contract: target_contract_handler::TargetContract,
    pub tags: Option<Vec<String>>,
    pub data_type: DataRequestDataType,
}

#[derive(BorshSerialize, BorshDeserialize, Serialize, Deserialize)]
pub struct DataRequestSummary {
    pub id: u64,
    pub description: Option<String>,
    pub sources: Vec<Source>,
    pub outcomes: Option<Vec<String>>,
    pub requestor: AccountId,
    pub creator: AccountId,
    pub finalized_outcome: Option<Outcome>,
    pub resolution_windows: Vec<ResolutionWindowSummary>,
    pub global_config_id: U64,
    pub initial_challenge_period: U64,
    pub final_arbitrator_triggered: bool,
    pub target_contract: AccountId,
    pub tags: Option<Vec<String>>,
}

#[derive(BorshSerialize, BorshDeserialize)]
pub struct DataRequestConfig {
    default_challenge_window_duration: Duration,
    final_arbitrator_invoke_amount: Balance,
    final_arbitrator: AccountId,
    validity_bond: Balance,
    pub paid_fee: Balance,
    pub stake_multiplier: Option<u16>,
}

trait DataRequestChange {
    fn new(sender: AccountId, id: u64, global_config_id: u64, global_config: &oracle_config::OracleConfig, paid_fee: Balance, stake_multiplier: Option<u16>, request_data: NewDataRequestArgs) -> Self;
    fn stake(&mut self, sender: AccountId, outcome: Outcome, amount: Balance) -> Balance;
    fn unstake(&mut self, sender: AccountId, round: u16, outcome: Outcome, amount: Balance) -> Balance;
    fn finalize(&mut self);
    fn invoke_final_arbitrator(&mut self, bond_size: Balance) -> bool;
    fn finalize_final_arbitrator(&mut self, outcome: Outcome);
    fn claim(&mut self, account_id: String) -> ClaimRes;
    fn return_validity_bond(&self, token: AccountId) -> PromiseOrValue<bool>;
}

impl DataRequestChange for DataRequest {
    fn new(
        sender: AccountId,
        id: u64,
        global_config_id: u64,
        config: &oracle_config::OracleConfig,
        paid_fee: Balance, 
        stake_multiplier: Option<u16>,
        request_data: NewDataRequestArgs
    ) -> Self {
        let resolution_windows = Vector::new(format!("rw{}", id).as_bytes().to_vec());

        match stake_multiplier {
            Some(m) => assert!(m > 0, "stake multiplier can't be 0"),
            _ => ()
        };
        
        Self {
            id,
            sources: request_data.sources,
            outcomes: request_data.outcomes,
            requestor: sender,
            finalized_outcome: None,
            resolution_windows,
            global_config_id,
            request_config: DataRequestConfig {
                default_challenge_window_duration: config.default_challenge_window_duration.into(),
                final_arbitrator_invoke_amount: config.final_arbitrator_invoke_amount.into(),
                final_arbitrator: config.final_arbitrator.to_string(),
                validity_bond: config.validity_bond.into(),
                stake_multiplier,
                paid_fee
            },
            initial_challenge_period: request_data.challenge_period.into(),
            final_arbitrator_triggered: false,
            target_contract: target_contract_handler::TargetContract(request_data.target_contract),
            description: request_data.description,
            tags: request_data.tags,
            data_type: request_data.data_type,
            creator: request_data.creator,
        }
    }

    // @returns amount of tokens that didn't get staked
    fn stake(&mut self,
        sender: AccountId,
        outcome: Outcome,
        amount: Balance
    ) -> Balance {
        let mut window = self.resolution_windows
            .iter()
            .last()
            .unwrap_or_else( || {
                ResolutionWindow::new(self.id, 0, self.calc_resolution_bond(), self.initial_challenge_period, env::block_timestamp())
            });
        
        let unspent = window.stake(sender, outcome, amount);

        // If first window push it to vec, else replace updated window struct
        if self.resolution_windows.len() == 0 {
            self.resolution_windows.push(&window);
        } else {
            self.resolution_windows.replace(
                self.resolution_windows.len() - 1, // Last window
                &window
            );
        }

        // Check if this stake is bonded for the current window and if the final arbitrator should be invoked.
        // If the final arbitrator is invoked other stake won't come through.
        if window.bonded_outcome.is_some() && !self.invoke_final_arbitrator(window.bond_size) {
            self.resolution_windows.push(
                &ResolutionWindow::new(
                    self.id,
                    self.resolution_windows.len() as u16,
                    window.bond_size,
                    self.request_config.default_challenge_window_duration,
                    env::block_timestamp()
                )
            );
        }
        
        unspent
    }

    // @returns amount of tokens that didn't get staked
    fn unstake(&mut self, sender: AccountId, round: u16, outcome: Outcome, amount: Balance) -> Balance {        
        let mut window = self.resolution_windows
            .get(round as u64)
            .expect("ERR_NO_RESOLUTION_WINDOW");

        window.unstake(sender, outcome, amount)
    }

    fn finalize(&mut self) {
        self.finalized_outcome = self.get_final_outcome();
    }

    // @returns wether final arbitrator was triggered
    fn invoke_final_arbitrator(&mut self, bond_size: Balance) -> bool {
        let should_invoke = bond_size >= self.request_config.final_arbitrator_invoke_amount;
        if should_invoke { self.final_arbitrator_triggered = true }
        self.final_arbitrator_triggered
    }

    fn finalize_final_arbitrator(&mut self, outcome: Outcome) {
        self.finalized_outcome = Some(outcome);
    }

    fn claim(&mut self, account_id: String) -> ClaimRes {
        // Metrics for calculating payout
        let mut total_correct_staked = 0;
        let mut total_incorrect_staked = 0;
        let mut user_correct_stake = 0;

        // For any round after the resolution round handle generically
        for round in 0..self.resolution_windows.len() {
            let mut window = self.resolution_windows.get(round).unwrap();
            let stake_state: WindowStakeResult = window.claim_for(account_id.to_string(), self.finalized_outcome.as_ref().unwrap());
            match stake_state {
                WindowStakeResult::Correct(correctly_staked) => {
                    total_correct_staked += correctly_staked.bonded_stake;
                    user_correct_stake += correctly_staked.user_stake;
                },
                WindowStakeResult::Incorrect(incorrectly_staked) => {
                    total_incorrect_staked += incorrectly_staked
                },
                WindowStakeResult::NoResult => ()
            }

            self.resolution_windows.replace(round as u64, &window);
        };

        let stake_profit = match total_correct_staked {
            0 => 0,
            _ => helpers::calc_product(user_correct_stake, total_incorrect_staked, total_correct_staked)
        };

<<<<<<< HEAD

        let fee_bond_profit = match total_correct_staked {
            0 => 0,
            _ => helpers::calc_product(user_correct_stake, self.request_config.paid_fee, total_correct_staked)
=======
        let payment_token_payout = self.calc_resolution_fee_payout();

        let fee_bond_profit = match total_correct_staked {
            0 => 0,
            _ => helpers::calc_product(user_correct_stake, payment_token_payout, total_correct_staked)
>>>>>>> fd751498
        };

        logger::log_claim(&account_id, self.id, total_correct_staked, total_incorrect_staked, user_correct_stake, stake_profit);

        ClaimRes {
<<<<<<< HEAD
            bond_token_payout: self.request_config.paid_fee,
=======
            payment_token_payout: fee_bond_profit,
>>>>>>> fd751498
            stake_token_payout: user_correct_stake + stake_profit
        }
    }

    // @notice Return what's left of validity_bond to requestor
    fn return_validity_bond(&self, token: AccountId) -> PromiseOrValue<bool> {
        match self.finalized_outcome.as_ref().unwrap() {
            Outcome::Answer(_) => {
                PromiseOrValue::Promise(fungible_token_transfer(token, self.creator.clone(), self.request_config.validity_bond))
            },
            Outcome::Invalid => PromiseOrValue::Value(false)

        }
    }
}

trait DataRequestView {
    fn assert_valid_outcome(&self, outcome: &Outcome);
    fn assert_valid_outcome_type(&self, outcome: &Outcome);
    fn assert_can_stake_on_outcome(&self, outcome: &Outcome);
    fn assert_not_finalized(&self);
    fn assert_finalized(&self);
    fn assert_can_finalize(&self);
    fn assert_final_arbitrator(&self);
    fn assert_final_arbitrator_invoked(&self);
    fn assert_final_arbitrator_not_invoked(&self);
    fn get_final_outcome(&self) -> Option<Outcome>;
    fn calc_resolution_bond(&self) -> Balance;
    fn summarize_dr(&self) -> DataRequestSummary;
}

impl DataRequestView for DataRequest {
    fn assert_valid_outcome(&self, outcome: &Outcome) {
        match &self.outcomes {
            Some(outcomes) => match outcome {
                Outcome::Answer(outcome) => {
                    // Only strings can be staked when an array of outcomes are set
                    match outcome {
                        AnswerType::String(string_answer) => assert!(outcomes.contains(&string_answer), "Incompatible outcome"),
                        _ => panic!("ERR_OUTCOME_NOT_STRING"),
                    };


                }
                Outcome::Invalid => ()
            },
            None => ()
        }
    }

    fn assert_valid_outcome_type(&self, outcome: &Outcome) {
        match outcome {
            Outcome::Answer(answer) => {
                match answer {
                    AnswerType::String(_) => assert_eq!(self.data_type, DataRequestDataType::String, "ERR_WRONG_OUTCOME_TYPE"),
                    AnswerType::Number(ans_num) => {
                        match self.data_type {
                            DataRequestDataType::Number(dr_multiplier) => assert_eq!(dr_multiplier, ans_num.multiplier, "ERR_WRONG_MULTIPLIER"),
                            _ => panic!("ERR_WRONG_OUTCOME_TYPE"),
                        }
                    }
                }
            }
            _ => ()
        }
    }

    fn assert_can_stake_on_outcome(&self, outcome: &Outcome) {
        if self.resolution_windows.len() > 1 {
            let last_window = self.resolution_windows.get(self.resolution_windows.len() - 2).unwrap();
            // TODO, currently checking references are equal. In my experience checking values is safer.
            assert_ne!(&last_window.bonded_outcome.unwrap(), outcome, "Outcome is incompatible for this round");
        }
    }

    fn assert_not_finalized(&self) {
        assert!(self.finalized_outcome.is_none(), "Can't stake in finalized DataRequest");
    }

    fn assert_finalized(&self) {
        assert!(self.finalized_outcome.is_some(), "DataRequest is not finalized");
    }

    fn assert_can_finalize(&self) {
        let window = self.resolution_windows.get(self.resolution_windows.len() - 1).unwrap();
        assert!(!self.final_arbitrator_triggered, "Can only be finalized by final arbitrator: {}", self.request_config.final_arbitrator);
        assert!(env::block_timestamp() >= window.end_time, "Error can only be finalized after final dispute round has timed out");
        self.assert_not_finalized();
    }

    fn assert_final_arbitrator(&self) {
        assert_eq!(
            self.request_config.final_arbitrator,
            env::predecessor_account_id(),
            "sender is not the final arbitrator of this `DataRequest`, the final arbitrator is: {}",
            self.request_config.final_arbitrator
        );
    }

    fn assert_final_arbitrator_invoked(&self) {
        assert!(
            self.final_arbitrator_triggered,
            "Final arbitrator can not finalize `DataRequest` with id: {}",
            self.id
        );
    }

    fn assert_final_arbitrator_not_invoked(&self) {
        assert!(
            !self.final_arbitrator_triggered,
            "Final arbitrator is invoked for `DataRequest` with id: {}",
            self.id
        );
    }

    fn get_final_outcome(&self) -> Option<Outcome> {
        assert!(self.resolution_windows.iter().count() >= 2, "No bonded outcome found or final arbitrator triggered after first round");
        let last_bonded_window_i = self.resolution_windows.len() - 2; // Last window after end_time never has a bonded outcome
        let last_bonded_window = self.resolution_windows.get(last_bonded_window_i).unwrap();
        last_bonded_window.bonded_outcome
    }


    // TODO: decide on validity bonds for FixedFee DRs 
    /**
     * @notice Calculates the size of the resolution bond. If the accumulated fee is smaller than the validity bond, we payout the validity bond to validators, thus they have to stake double in order to be
     * eligible for the reward, in the case that the fee is greater than the validity bond validators need to have a cumulative stake of double the fee amount
     * @returns The size of the initial `resolution_bond` denominated in `stake_token`
     */
    fn calc_resolution_bond(&self) -> Balance {
<<<<<<< HEAD
        let base_bond = if self.request_config.paid_fee >= self.request_config.validity_bond {
            self.request_config.paid_fee 
=======
        let resolution_bond = match self.request_config.custom_fee {
            CustomFeeStake::None => {
                if self.request_config.fee > self.request_config.validity_bond {
                    self.request_config.fee
                } else {
                    self.request_config.validity_bond
                }
            },
            CustomFeeStake::Multiplier(m) => {
                let weighted_validity_bond = helpers::calc_product(
                    self.request_config.validity_bond,
                    u128::from(m),
                    PERCENTAGE_DIVISOR as Balance
                );
                if self.request_config.fee > weighted_validity_bond {
                    self.request_config.fee
                } else {
                    weighted_validity_bond
                }
            },
            CustomFeeStake::Fixed(_) => self.request_config.validity_bond
        };
        resolution_bond
    }

     /**
     * @notice Calculates, how much of, the `validity_bond` should be returned to the creator, if the fees accrued are less than the validity bond, only return the fees accrued to the creator.
     * The rest of the bond will be paid out to resolvers. If the `DataRequest` is invalid the fees and the `validity_bond` are paid out to resolvers, the creator gets slashed.
     * @returns How much of the `validity_bond` should be returned to the creator after resolution denominated in `stake_token`
     */
    fn calc_validity_bond_to_return(&self) -> Balance {
        let outcome = self.finalized_outcome.as_ref().unwrap();
        match outcome {
            Outcome::Answer(_) => {
                if self.request_config.fee > self.request_config.validity_bond {
                    self.request_config.validity_bond
                } else {
                    self.request_config.fee
                }
            },
            Outcome::Invalid => 0
        }
    }

    /**
     * @notice Calculates the size of the resolution bond. If the accumulated fee is smaller than the validity bond, we payout the validity bond to validators, thus they have to stake double in order to be
     * eligible for the reward, in the case that the fee is greater than the validity bond validators need to have a cumulative stake of double the fee amount
     * @returns The size of the resolution fee paid out to resolvers denominated in `stake_token`
     */
    fn calc_resolution_fee_payout(&self) -> Balance {
        if self.paid_fee.unwrap_or(0) > self.request_config.validity_bond {
            self.request_config.fee
>>>>>>> fd751498
        } else {
            self.request_config.validity_bond
        };

        env::log(format!("base bond: {:?} multiplier: {:?}", base_bond, self.request_config.stake_multiplier).as_bytes());
        
        multiply_stake(base_bond, self.request_config.stake_multiplier)
    }

    /**
     * @notice Transforms a data request struct into another struct with Serde serialization
     */
    fn summarize_dr(&self) -> DataRequestSummary {
        // format resolution windows inside this data request
        let mut resolution_windows = Vec::new();
        for i in self.resolution_windows.iter() {
            let rw = ResolutionWindowSummary {
                round: i.round,
                start_time: i.start_time,
                end_time: i.end_time,
                bond_size: i.bond_size,
                bonded_outcome: i.bonded_outcome,
            };
            resolution_windows.push(rw);
        }

        // format data request
        DataRequestSummary {
            id: self.id,
            description: self.description.clone(),
            sources: self.sources.clone(),
            outcomes: self.outcomes.clone(),
            requestor: self.requestor.clone(),
            creator: self.creator.clone(),
            finalized_outcome: self.finalized_outcome.clone(),
            resolution_windows: resolution_windows,
            global_config_id: U64(self.global_config_id),
            initial_challenge_period: U64(self.initial_challenge_period),
            final_arbitrator_triggered: self.final_arbitrator_triggered,
            target_contract: self.target_contract.0.clone(),
            tags: self.tags.clone(),
        }
    }
}

#[near_bindgen]
impl Contract {
    pub fn dr_exists(&self, id: U64) -> bool {
        self.data_requests.get(id.into()).is_some()
    }

    // Merge config and payload
    pub fn dr_new(&mut self, sender: AccountId, amount: Balance, payload: NewDataRequestArgs) -> Balance {
        let config = self.get_config();
        let validity_bond: u128 = config.validity_bond.into();
        self.assert_whitelisted(sender.to_string());
        self.assert_sender(&config.payment_token);
        self.dr_validate(&payload);
        assert!(amount >= validity_bond, "Validity bond not reached");

        let paid_fee = amount - validity_bond;

        let stake_multiplier = self.whitelist_get(&sender).unwrap().stake_multiplier;

        let dr = DataRequest::new(
            sender,
            self.data_requests.len() as u64, // dr_id
            self.configs.len() - 1, // dr's config id
            &config,
            paid_fee,
            stake_multiplier,
            payload
        );

        logger::log_new_data_request(&dr);

        self.data_requests.push(&dr);

        0
    }

    #[payable]
    pub fn dr_stake(&mut self, sender: AccountId, amount: Balance, payload: StakeDataRequestArgs) -> PromiseOrValue<WrappedBalance> {
        let mut dr = self.dr_get_expect(payload.id.into());
        let config = self.configs.get(dr.global_config_id).unwrap();
        self.assert_sender(&config.stake_token);
        dr.assert_final_arbitrator_not_invoked();
        dr.assert_can_stake_on_outcome(&payload.outcome);
        dr.assert_valid_outcome(&payload.outcome);
        dr.assert_valid_outcome_type(&payload.outcome);
        dr.assert_not_finalized();

        let unspent_stake = dr.stake(sender, payload.outcome, amount);
        logger::log_update_data_request(&dr);
        self.data_requests.replace(payload.id.into(), &dr);

        PromiseOrValue::Value(U128(unspent_stake))
    }

    #[payable]
    pub fn dr_unstake(&mut self, request_id: U64, resolution_round: u16, outcome: Outcome, amount: U128) {
        let initial_storage = env::storage_usage();

        let mut dr = self.dr_get_expect(request_id.into());
        let unstaked = dr.unstake(env::predecessor_account_id(), resolution_round, outcome, amount.into());
        let config = self.configs.get(dr.global_config_id).unwrap();

        helpers::refund_storage(initial_storage, env::predecessor_account_id());
        logger::log_update_data_request(&dr);

        fungible_token_transfer(config.stake_token, env::predecessor_account_id(), unstaked);
    }

    /**
     * @returns amount of tokens claimed
     */
    #[payable]
    pub fn dr_claim(&mut self, account_id: String, request_id: U64) -> Promise {
        let initial_storage = env::storage_usage();

        let mut dr = self.dr_get_expect(request_id.into());
        dr.assert_finalized();
        let stake_payout = dr.claim(account_id.to_string());
        let config = self.configs.get(dr.global_config_id).unwrap();

        logger::log_update_data_request(&dr);
        helpers::refund_storage(initial_storage, env::predecessor_account_id());

        // transfer owed stake tokens
        let prev_prom = if stake_payout.stake_token_payout > 0 {
            Some(fungible_token_transfer(config.stake_token, account_id.to_string(), stake_payout.stake_token_payout))
        } else {
            None
        };
        
        if stake_payout.payment_token_payout > 0 {
            // distribute fee + bond
            match prev_prom {
                Some(p) => p.then(fungible_token_transfer(config.payment_token, account_id, stake_payout.payment_token_payout)),
                None => fungible_token_transfer(config.payment_token, account_id, stake_payout.payment_token_payout)
            }
        } else {
            match prev_prom {
                Some(p) => p,
                None => panic!("can't claim 0")
            }
        }
    }

<<<<<<< HEAD
=======
    #[payable]
    pub fn dr_claim_fee(&mut self, request_id: U64) -> Promise {
        helpers::assert_one_yocto();
        let dr = self.dr_get_expect(request_id.into());
        let config = self.get_config();
        dr.assert_can_claim_fee();

        dr.target_contract.claim_fee(request_id, config.fee.resolution_fee_percentage)
    }

    pub fn set_claimed_fee(&mut self, amount: u128, sender: AccountId, dr_id: u64) -> PromiseOrValue<U128> {
        let mut dr = self.dr_get_expect(dr_id.into());
        let config = self.configs.get(dr.global_config_id).unwrap();
        self.assert_sender(&config.payment_token);
        assert_eq!(sender, dr.target_contract.0, "Can only be called by the target contract");
        dr.assert_can_claim_fee();

        dr.paid_fee = Some(amount);
        self.data_requests.replace(dr_id, &dr);
        
        PromiseOrValue::Value(U128(0))
    }

>>>>>>> fd751498
    pub fn dr_finalize(&mut self, request_id: U64) -> Promise {
        let dr = self.dr_get_expect(request_id.into());
        dr.assert_can_finalize();
        let final_outcome = dr.get_final_outcome();
        dr.target_contract.set_outcome(request_id, dr.requestor.clone(), final_outcome.unwrap(), dr.tags.clone(), false)
        .then(
            ext_self::dr_proceed_finalization(
                request_id,
                env::predecessor_account_id(),
                // NEAR Params
                &env::current_account_id(),
                0,
                FINALIZATION_GAS
            )
        )
    }

    #[private]
    pub fn dr_proceed_finalization(&mut self, request_id: U64, sender: AccountId) {        
        let mut dr = self.dr_get_expect(request_id.into());
        let config = self.configs.get(dr.global_config_id).unwrap();
        assert!(helpers::previous_promise_successful() || sender == config.gov, "finalization transaction failed, can only be bypassed by `gov`");
        dr.assert_can_finalize(); // prevent race conditions

        dr.finalize();

        dr.return_validity_bond(config.payment_token);

        self.data_requests.replace(request_id.into(), &dr);

        logger::log_update_data_request(&dr);
    }

    #[payable]
    pub fn dr_final_arbitrator_finalize(&mut self, request_id: U64, outcome: Outcome) -> PromiseOrValue<bool> {
        let initial_storage = env::storage_usage();

        let mut dr = self.dr_get_expect(request_id);
        dr.assert_not_finalized();
        dr.assert_final_arbitrator();
        dr.assert_valid_outcome(&outcome);
        dr.assert_final_arbitrator_invoked();
        dr.finalize_final_arbitrator(outcome.clone());

        let config = self.configs.get(dr.global_config_id).unwrap();
        dr.target_contract.set_outcome(request_id, dr.requestor.clone(), outcome, dr.tags.clone(), true);
        self.data_requests.replace(request_id.into(), &dr);

        logger::log_update_data_request(&dr);
        helpers::refund_storage(initial_storage, env::predecessor_account_id());

        dr.return_validity_bond(config.payment_token)
    }

    fn dr_get_expect(&self, id: U64) -> DataRequest {
        self.data_requests.get(id.into()).expect("ERR_DATA_REQUEST_NOT_FOUND")
    }

    pub fn get_request_by_id(&self, id: U64) -> Option<DataRequestSummary> {
        let dr = self.data_requests.get(id.into());
        match dr {
            None => None,
            Some(d) => Some(d.summarize_dr())
        }
    }

    pub fn get_latest_request(&self) -> Option<DataRequestSummary> {
        if self.data_requests.len() < 1 {
            return None;
        }
        let dr = self.data_requests.get(self.data_requests.len() - 1);
        match dr {
            None => None,
            Some(d) => Some(d.summarize_dr())
        }
    }

    pub fn get_requests(&self, from_index: U64, limit: U64) -> Vec<DataRequestSummary> {
        let i: u64 = from_index.into();
        (i..std::cmp::min(i + u64::from(limit), self.data_requests.len()))
            .map(|index| self.data_requests.get(index).unwrap().summarize_dr())
            .collect()
    }
}

#[cfg(not(target_arch = "wasm32"))]
#[cfg(test)]
mod mock_token_basic_tests {
    use near_sdk::{ MockedBlockchain };
    use near_sdk::{ testing_env, VMContext };
    use crate::whitelist::{RegistryEntry};
    use crate::data_request::AnswerType;
    use super::*;
    use fee_config::FeeConfig;

    fn alice() -> AccountId {
        "alice.near".to_string()
    }

    fn bob() -> AccountId {
        "bob.near".to_string()
    }

    fn carol() -> AccountId {
        "carol.near".to_string()
    }

    fn dave() -> AccountId {
        "dave.near".to_string()
    }

    fn token() -> AccountId {
        "token.near".to_string()
    }

    fn target() -> AccountId {
        "target.near".to_string()
    }

    fn gov() -> AccountId {
        "gov.near".to_string()
    }

    fn sum_claim_res(claim_res: ClaimRes) -> u128 {
        claim_res.payment_token_payout + claim_res.stake_token_payout
    }

    fn registry_entry(account: AccountId) -> RegistryEntry {
        RegistryEntry {
            interface_name: account.clone(),
            contract_entry: account.clone(),
            stake_multiplier: None,
            code_base_url: None
        }
    }

    fn finalize(contract: &mut Contract, dr_id: u64) -> &mut Contract {
        let mut dr = contract.dr_get_expect(U64(dr_id));
        dr.finalize();
        contract.data_requests.replace(0, &dr);
        contract
    }

    fn config() -> oracle_config::OracleConfig {
        oracle_config::OracleConfig {
            gov: gov(),
            final_arbitrator: alice(),
            payment_token: token(),
            stake_token: token(),
            validity_bond: U128(100),
            max_outcomes: 8,
            default_challenge_window_duration: U64(1000),
            min_initial_challenge_window_duration: U64(1000),
            final_arbitrator_invoke_amount: U128(250),
            fee: FeeConfig {
                flux_market_cap: U128(50000),
                total_value_staked: U128(10000),
                resolution_fee_percentage: 10_000,
            }
        }
    }

    fn get_context(predecessor_account_id: AccountId) -> VMContext {
        VMContext {
            current_account_id: token(),
            signer_account_id: bob(),
            signer_account_pk: vec![0, 1, 2],
            predecessor_account_id,
            input: vec![],
            block_index: 0,
            block_timestamp: 0,
            account_balance: 10000 * 10u128.pow(24),
            account_locked_balance: 0,
            storage_usage: 10u64.pow(6),
            attached_deposit: 1000 * 10u128.pow(24),
            prepaid_gas: 10u64.pow(18),
            random_seed: vec![0, 1, 2],
            is_view: false,
            output_data_receivers: vec![],
            epoch_height: 0,
        }
    }

    #[test]
    #[should_panic(expected = "Invalid outcome list either exceeds min of: 2 or max of 8")]
    fn dr_new_single_outcome() {
        testing_env!(get_context(token()));
        let whitelist = Some(vec![registry_entry(bob()), registry_entry(carol())]);
        let mut contract = Contract::new(whitelist, config());

        contract.dr_new(bob(), 100, NewDataRequestArgs{
            sources: Vec::new(),
            outcomes: Some(vec!["a".to_string()].to_vec()),
            challenge_period: U64(1500),
            settlement_time: U64(0),
            target_contract: target(),
            description: Some("a".to_string()),
            tags: None,
            data_type: data_request::DataRequestDataType::String,
            creator: bob(),
        });
    }


    #[test]
    #[should_panic(expected = "Err predecessor is not whitelisted")]
    fn dr_new_non_whitelisted() {
        testing_env!(get_context(token()));
        let whitelist = Some(vec![registry_entry(bob()), registry_entry(carol())]);
        let mut contract = Contract::new(whitelist, config());
        contract.dr_new(alice(), 100, NewDataRequestArgs{
            sources: Vec::new(),
            outcomes: None,
            challenge_period: U64(0),
            settlement_time: U64(0),
            target_contract: target(),
            description: Some("a".to_string()),
            tags: None,
            data_type: data_request::DataRequestDataType::String,
            creator: bob(),
        });
    }

    #[test]
    #[should_panic(expected = "This function can only be called by token.near")]
    fn dr_new_non_payment_token() {
        testing_env!(get_context(alice()));
        let whitelist = Some(vec![registry_entry(bob()), registry_entry(carol())]);
        let mut contract = Contract::new(whitelist, config());
        contract.dr_new(bob(), 100, NewDataRequestArgs{
            sources: Vec::new(),
            outcomes: None,
            challenge_period: U64(0),
            settlement_time: U64(0),
            target_contract: target(),
            description: Some("a".to_string()),
            tags: None,
            data_type: data_request::DataRequestDataType::String,
            creator: bob(),
        });
    }

    #[test]
    #[should_panic(expected = "Too many sources provided, max sources is: 8")]
    fn dr_new_arg_source_exceed() {
        testing_env!(get_context(token()));
        let whitelist = Some(vec![registry_entry(bob()), registry_entry(carol())]);
        let mut contract = Contract::new(whitelist, config());
        let x1 = data_request::Source {end_point: "1".to_string(), source_path: "1".to_string()};
        let x2 = data_request::Source {end_point: "2".to_string(), source_path: "2".to_string()};
        let x3 = data_request::Source {end_point: "3".to_string(), source_path: "3".to_string()};
        let x4 = data_request::Source {end_point: "4".to_string(), source_path: "4".to_string()};
        let x5 = data_request::Source {end_point: "5".to_string(), source_path: "5".to_string()};
        let x6 = data_request::Source {end_point: "6".to_string(), source_path: "6".to_string()};
        let x7 = data_request::Source {end_point: "7".to_string(), source_path: "7".to_string()};
        let x8 = data_request::Source {end_point: "8".to_string(), source_path: "8".to_string()};
        let x9 = data_request::Source {end_point: "9".to_string(), source_path: "9".to_string()};
        contract.dr_new(bob(), 100, NewDataRequestArgs{
            sources: vec![x1,x2,x3,x4,x5,x6,x7,x8,x9],
            outcomes: None,
            challenge_period: U64(1000),
            settlement_time: U64(0),
            target_contract: target(),
            description: None,
            tags: None,
            data_type: data_request::DataRequestDataType::String,
            creator: bob(),
        });
    }

    #[test]
    #[should_panic(expected = "Invalid outcome list either exceeds min of: 2 or max of 8")]
    fn dr_new_arg_outcome_exceed() {
        testing_env!(get_context(token()));
        let whitelist = Some(vec![registry_entry(bob()), registry_entry(carol())]);
        let mut contract = Contract::new(whitelist, config());

        contract.dr_new(bob(), 100, NewDataRequestArgs{
            sources: Vec::new(),
            outcomes: Some(vec![
                "1".to_string(),
                "2".to_string(),
                "3".to_string(),
                "4".to_string(),
                "5".to_string(),
                "6".to_string(),
                "7".to_string(),
                "8".to_string(),
                "9".to_string()
            ]),
            challenge_period: U64(1000),
            settlement_time: U64(0),
            target_contract: target(),
            description: Some("a".to_string()),
            tags: None,
            data_type: data_request::DataRequestDataType::String,
            creator: bob(),
        });
    }

    #[test]
    #[should_panic(expected = "Description should be filled when no sources are given")]
    fn dr_description_required_no_sources() {
        testing_env!(get_context(token()));
        let whitelist = Some(vec![registry_entry(bob()), registry_entry(carol())]);
        let mut contract = Contract::new(whitelist, config());
        contract.dr_new(bob(), 100, NewDataRequestArgs{
            sources: vec![],
            outcomes: None,
            challenge_period: U64(1000),
            settlement_time: U64(0),
            target_contract: target(),
            description: None,
            tags: None,
            data_type: data_request::DataRequestDataType::String,
            creator: bob(),
        });
    }

    #[test]
    #[should_panic(expected = "Challenge shorter than minimum challenge period")]
    fn dr_new_arg_challenge_period_below_min() {
        testing_env!(get_context(token()));
        let whitelist = Some(vec![registry_entry(bob()), registry_entry(carol())]);
        let mut contract = Contract::new(whitelist, config());

        contract.dr_new(bob(), 100, NewDataRequestArgs{
            sources: Vec::new(),
            outcomes: None,
            challenge_period: U64(999),
            settlement_time: U64(0),
            target_contract: target(),
            description: Some("a".to_string()),
            tags: None,
            data_type: data_request::DataRequestDataType::String,
            creator: bob(),
        });
    }

    #[test]
    #[should_panic(expected = "Challenge period exceeds maximum challenge period")]
    fn dr_new_arg_challenge_period_exceed() {
        testing_env!(get_context(token()));
        let whitelist = Some(vec![registry_entry(bob()), registry_entry(carol())]);
        let mut contract = Contract::new(whitelist, config());

        contract.dr_new(bob(), 100, NewDataRequestArgs{
            sources: Vec::new(),
            outcomes: None,
            challenge_period: U64(3001),
            settlement_time: U64(0),
            target_contract: target(),
            description: Some("a".to_string()),
            tags: None,
            data_type: data_request::DataRequestDataType::String,
            creator: bob(),
        });
    }

    #[test]
    #[should_panic(expected = "Validity bond not reached")]
    fn dr_new_not_enough_amount() {
        testing_env!(get_context(token()));
        let whitelist = Some(vec![registry_entry(bob()), registry_entry(carol())]);
        let mut contract = Contract::new(whitelist, config());

        contract.dr_new(bob(), 90, NewDataRequestArgs{
            sources: Vec::new(),
            outcomes: None,
            challenge_period: U64(1500),
            settlement_time: U64(0),
            target_contract: target(),
            description: Some("a".to_string()),
            tags: None,
            data_type: data_request::DataRequestDataType::String,
            creator: bob(),
        });
    }

    #[test]
    fn dr_new_success() {
        testing_env!(get_context(token()));
        let whitelist = Some(vec![registry_entry(bob()), registry_entry(carol())]);
        let mut contract = Contract::new(whitelist, config());

        let amount : Balance = contract.dr_new(bob(), 100, NewDataRequestArgs{
            sources: Vec::new(),
            outcomes: None,
            challenge_period: U64(1500),
            settlement_time: U64(0),
            target_contract: target(),
            description: Some("a".to_string()),
            tags: None,
            data_type: data_request::DataRequestDataType::String,
            creator: bob(),
        });
        assert_eq!(amount, 0);
    }

    fn dr_new(contract : &mut Contract) {
        contract.dr_new(bob(), 100, NewDataRequestArgs{
            sources: Vec::new(),
            outcomes: Some(vec!["a".to_string(), "b".to_string()].to_vec()),
            challenge_period: U64(1500),
            settlement_time: U64(0),
            target_contract: target(),
            description: Some("a".to_string()),
            tags: None,
            data_type: data_request::DataRequestDataType::String,
            creator: bob(),
        });
    }

    #[test]
    #[should_panic(expected = "This function can only be called by token.near")]
    fn dr_stake_non_stake_token() {
        testing_env!(get_context(token()));
        let whitelist = Some(vec![registry_entry(bob()), registry_entry(carol())]);
        let mut contract = Contract::new(whitelist, config());
        dr_new(&mut contract);

        testing_env!(get_context(alice()));
        contract.dr_stake(alice(),100,  StakeDataRequestArgs{
            id: U64(0),
            outcome: data_request::Outcome::Answer(AnswerType::String("42".to_string()))
        });
    }

    #[test]
    #[should_panic(expected = "ERR_DATA_REQUEST_NOT_FOUND")]
    fn dr_stake_not_existing() {
        testing_env!(get_context(token()));
        let whitelist = Some(vec![registry_entry(bob()), registry_entry(carol())]);
        let mut contract = Contract::new(whitelist, config());
        contract.dr_stake(alice(),100,  StakeDataRequestArgs{
            id: U64(0),
            outcome: data_request::Outcome::Answer(AnswerType::String("42".to_string()))
        });
    }

    #[test]
    #[should_panic(expected = "Incompatible outcome")]
    fn dr_stake_incompatible_answer() {
        testing_env!(get_context(token()));
        let whitelist = Some(vec![registry_entry(bob()), registry_entry(carol())]);
        let mut contract = Contract::new(whitelist, config());
        dr_new(&mut contract);

        contract.dr_stake(alice(),100,  StakeDataRequestArgs{
            id: U64(0),
            outcome: data_request::Outcome::Answer(AnswerType::String("42".to_string()))
        });
    }

    #[test]
    #[should_panic(expected = "Can't stake in finalized DataRequest")]
    fn dr_stake_finalized_market() {
        testing_env!(get_context(token()));
        let whitelist = Some(vec![registry_entry(bob()), registry_entry(carol())]);
        let mut contract = Contract::new(whitelist, config());
        dr_new(&mut contract);

        contract.dr_stake(alice(), 200, StakeDataRequestArgs{
            id: U64(0),
            outcome: data_request::Outcome::Answer(AnswerType::String("a".to_string()))
        });

        let mut ct : VMContext = get_context(token());
        ct.block_timestamp = 1501;
        testing_env!(ct);

        let contract = finalize(&mut contract, 0);
        contract.dr_stake(alice(), 200, StakeDataRequestArgs{
            id: U64(0),
            outcome: data_request::Outcome::Answer(AnswerType::String("b".to_string()))
        });
    }


    #[test]
    #[should_panic(expected = "Invalid outcome list either exceeds min of: 2 or max of 8")]
    fn dr_stake_finalized_settlement_time() {
        testing_env!(get_context(token()));
        let whitelist = Some(vec![registry_entry(bob()), registry_entry(carol())]);
        let mut contract = Contract::new(whitelist, config());

        contract.dr_new(bob(), 100, NewDataRequestArgs{
            sources: Vec::new(),
            outcomes: Some(vec!["a".to_string()].to_vec()),
            challenge_period: U64(1500),
            settlement_time: U64(0),
            target_contract: target(),
            description: Some("a".to_string()),
            tags: None,
            data_type: data_request::DataRequestDataType::String,
            creator: bob(),
        });

        contract.dr_stake(alice(), 200, StakeDataRequestArgs{
            id: U64(0),
            outcome: data_request::Outcome::Answer(AnswerType::String("a".to_string()))
        });
    }

    #[test]
    fn dr_stake_success_partial() {
        testing_env!(get_context(token()));
        let whitelist = Some(vec![registry_entry(bob()), registry_entry(carol())]);
        let mut contract = Contract::new(whitelist, config());
        dr_new(&mut contract);

        let _b = contract.dr_stake(alice(), 5, StakeDataRequestArgs{
            id: U64(0),
            outcome: data_request::Outcome::Answer(AnswerType::String("a".to_string()))
        });
        // assert_eq!(b, 0, "Invalid balance");

        let request : DataRequest = contract.data_requests.get(0).unwrap();
        assert_eq!(request.resolution_windows.len(), 1);


        let round0 : ResolutionWindow = request.resolution_windows.get(0).unwrap();
        assert_eq!(round0.round, 0);
        assert_eq!(round0.end_time, 1500);
        assert_eq!(round0.bond_size, 200);
    }

    #[test]
    fn dr_stake_success_full_at_t0() {
        testing_env!(get_context(token()));
        let whitelist = Some(vec![registry_entry(bob()), registry_entry(carol())]);
        let mut contract = Contract::new(whitelist, config());
        dr_new(&mut contract);

        let _b = contract.dr_stake(alice(), 200, StakeDataRequestArgs{
            id: U64(0),
            outcome: data_request::Outcome::Answer(AnswerType::String("a".to_string()))
        });
        // assert_eq!(b, 0, "Invalid balance");

        let request : DataRequest = contract.data_requests.get(0).unwrap();
        assert_eq!(request.resolution_windows.len(), 2);

        let round0 : ResolutionWindow = request.resolution_windows.get(0).unwrap();
        assert_eq!(round0.round, 0);
        assert_eq!(round0.end_time, 1500);
        assert_eq!(round0.bond_size, 200);

        let round1 : ResolutionWindow = request.resolution_windows.get(1).unwrap();
        assert_eq!(round1.round, 1);
        assert_eq!(round1.end_time, 1000);
        assert_eq!(round1.bond_size, 400);
    }

    #[test]
    fn dr_stake_success_overstake_at_t600() {
        testing_env!(get_context(token()));
        let whitelist = Some(vec![registry_entry(bob()), registry_entry(carol())]);
        let mut contract = Contract::new(whitelist, config());
        dr_new(&mut contract);

        let mut ct : VMContext = get_context(token());
        ct.block_timestamp = 600;
        testing_env!(ct);

        let _b = contract.dr_stake(alice(), 300, StakeDataRequestArgs{
            id: U64(0),
            outcome: data_request::Outcome::Answer(AnswerType::String("a".to_string()))
        });
        // assert_eq!(b, 100, "Invalid balance");

        let request : DataRequest = contract.data_requests.get(0).unwrap();
        assert_eq!(request.resolution_windows.len(), 2);

        let round0 : ResolutionWindow = request.resolution_windows.get(0).unwrap();
        assert_eq!(round0.round, 0);
        assert_eq!(round0.end_time, 2100);
        assert_eq!(round0.bond_size, 200);

        let round1 : ResolutionWindow = request.resolution_windows.get(1).unwrap();
        assert_eq!(round1.round, 1);
        assert_eq!(round1.end_time, 1600);
        assert_eq!(round1.bond_size, 400);
    }

    #[test]
    #[should_panic(expected = "Can only be finalized by final arbitrator")]
    fn dr_finalize_final_arb() {
        testing_env!(get_context(token()));
        let whitelist = Some(vec![registry_entry(bob()), registry_entry(carol())]);
        let mut c: oracle_config::OracleConfig = config();
        c.final_arbitrator_invoke_amount = U128(150);
        let mut contract = Contract::new(whitelist, c);
        dr_new(&mut contract);

        contract.dr_stake(alice(), 200, StakeDataRequestArgs{
            id: U64(0),
            outcome: data_request::Outcome::Answer(AnswerType::String("a".to_string()))
        });

        contract.dr_finalize(U64(0));
    }

    #[test]
    #[should_panic(expected = "No bonded outcome found")]
    fn dr_finalize_no_resolutions() {
        testing_env!(get_context(token()));
        let whitelist = Some(vec![registry_entry(bob()), registry_entry(carol())]);
        let mut contract = Contract::new(whitelist, config());
        dr_new(&mut contract);

        finalize(&mut contract, 0);
    }

    #[test]
    #[should_panic(expected = "Error can only be finalized after final dispute round has timed out")]
    fn dr_finalize_active_challenge() {
        testing_env!(get_context(token()));
        let whitelist = Some(vec![registry_entry(bob()), registry_entry(carol())]);
        let mut contract = Contract::new(whitelist, config());
        dr_new(&mut contract);

        contract.dr_stake(alice(), 200, StakeDataRequestArgs{
            id: U64(0),
            outcome: data_request::Outcome::Answer(AnswerType::String("a".to_string()))
        });

        contract.dr_finalize(U64(0));
    }

    #[test]
    fn dr_finalize_success() {
        testing_env!(get_context(token()));
        let whitelist = Some(vec![registry_entry(bob()), registry_entry(carol())]);
        let mut contract = Contract::new(whitelist, config());
        dr_new(&mut contract);

        contract.dr_stake(alice(), 200, StakeDataRequestArgs{
            id: U64(0),
            outcome: data_request::Outcome::Answer(AnswerType::String("a".to_string()))
        });

        let mut ct : VMContext = get_context(token());
        ct.block_timestamp = 1501;
        testing_env!(ct);

        let contract = finalize(&mut contract, 0);

        let request : DataRequest = contract.data_requests.get(0).unwrap();
        assert_eq!(request.resolution_windows.len(), 2);
        assert_eq!(request.finalized_outcome.unwrap(), data_request::Outcome::Answer(AnswerType::String("a".to_string())));
    }

    #[test]
    #[should_panic(expected = "Outcome is incompatible for this round")]
    fn dr_stake_same_outcome() {
        testing_env!(get_context(token()));
        let whitelist = Some(vec![registry_entry(bob()), registry_entry(carol())]);
        let mut contract = Contract::new(whitelist, config());
        dr_new(&mut contract);

        contract.dr_stake(alice(), 300, StakeDataRequestArgs{
            id: U64(0),
            outcome: data_request::Outcome::Answer(AnswerType::String("a".to_string()))
        });

        contract.dr_stake(alice(), 500, StakeDataRequestArgs{
            id: U64(0),
            outcome: data_request::Outcome::Answer(AnswerType::String("a".to_string()))
        });
    }


    fn dr_finalize(contract: &mut Contract, outcome: Outcome) {
        contract.dr_stake(alice(), 2000, StakeDataRequestArgs{
            id: U64(0),
            outcome: outcome
        });

        let mut ct : VMContext = get_context(token());
        ct.block_timestamp = 1501;
        testing_env!(ct);

        finalize(contract, 0);
    }

    #[test]
    #[should_panic(expected = "ERR_DATA_REQUEST_NOT_FOUND")]
    fn dr_unstake_invalid_id() {
        testing_env!(get_context(token()));
        let whitelist = Some(vec![registry_entry(bob()), registry_entry(carol())]);
        let mut contract = Contract::new(whitelist, config());

        contract.dr_unstake(U64(0), 0, data_request::Outcome::Answer(AnswerType::String("a".to_string())), U128(0));
    }

    #[test]
    #[should_panic(expected = "Cannot withdraw from bonded outcome")]
    fn dr_unstake_bonded_outcome() {
        testing_env!(get_context(token()));
        let whitelist = Some(vec![registry_entry(bob()), registry_entry(carol())]);
        let mut contract = Contract::new(whitelist, config());
        dr_new(&mut contract);
        dr_finalize(&mut contract, data_request::Outcome::Answer(AnswerType::String("a".to_string())));

        contract.dr_unstake(U64(0), 0, data_request::Outcome::Answer(AnswerType::String("a".to_string())), U128(0));
    }

    #[test]
    #[should_panic(expected = "token.near has less staked on this outcome (0) than unstake amount")]
    fn dr_unstake_bonded_outcome_c() {
        testing_env!(get_context(token()));
        let whitelist = Some(vec![registry_entry(bob()), registry_entry(carol())]);
        let mut contract = Contract::new(whitelist, config());
        dr_new(&mut contract);
        dr_finalize(&mut contract, data_request::Outcome::Answer(AnswerType::String("a".to_string())));

        contract.dr_unstake(U64(0), 0, data_request::Outcome::Answer(AnswerType::String("c".to_string())), U128(1));
    }

    #[test]
    #[should_panic(expected = "alice.near has less staked on this outcome (10) than unstake amount")]
    fn dr_unstake_too_much() {
        testing_env!(get_context(token()));
        let whitelist = Some(vec![registry_entry(bob()), registry_entry(carol())]);
        let mut contract = Contract::new(whitelist, config());
        dr_new(&mut contract);

        contract.dr_stake(alice(), 10, StakeDataRequestArgs{
            id: U64(0),
            outcome: data_request::Outcome::Answer(AnswerType::String("b".to_string()))
        });

        testing_env!(get_context(alice()));
        contract.dr_unstake(U64(0), 0, data_request::Outcome::Answer(AnswerType::String("b".to_string())), U128(11));
    }

    #[test]
    fn dr_unstake_success() {
        testing_env!(get_context(token()));
        let whitelist = Some(vec![registry_entry(bob()), registry_entry(carol())]);
        let mut contract = Contract::new(whitelist, config());
        dr_new(&mut contract);

        let outcome = data_request::Outcome::Answer(AnswerType::String("b".to_string()));
        contract.dr_stake(alice(), 10, StakeDataRequestArgs{
            id: U64(0),
            outcome: data_request::Outcome::Answer(AnswerType::String("b".to_string()))
        });

        testing_env!(get_context(alice()));
        // TODO stake_token.balances should change?
        // verify initial storage
        assert_eq!(contract.
            data_requests.get(0).unwrap().
            resolution_windows.get(0).unwrap().
            user_to_outcome_to_stake.get(&alice()).unwrap().get(&outcome).unwrap(), 10);
        assert_eq!(contract.
            data_requests.get(0).unwrap().
            resolution_windows.get(0).unwrap().
            outcome_to_stake.get(&outcome).unwrap(), 10);

        contract.dr_unstake(U64(0), 0, data_request::Outcome::Answer(AnswerType::String("b".to_string())), U128(1));

        // verify storage after unstake
        assert_eq!(contract.
            data_requests.get(0).unwrap().
            resolution_windows.get(0).unwrap().
            user_to_outcome_to_stake.get(&alice()).unwrap().get(&outcome).unwrap(), 9);
        assert_eq!(contract.
            data_requests.get(0).unwrap().
            resolution_windows.get(0).unwrap().
            outcome_to_stake.get(&outcome).unwrap(), 9);
    }

    #[test]
    #[should_panic(expected = "ERR_DATA_REQUEST_NOT_FOUND")]
    fn dr_claim_invalid_id() {
        testing_env!(get_context(token()));
        let whitelist = Some(vec![registry_entry(bob()), registry_entry(carol())]);
        let mut contract = Contract::new(whitelist, config());

        contract.dr_claim(alice(), U64(0));
    }

    #[test]
    fn dr_claim_success() {
        testing_env!(get_context(token()));
        let whitelist = Some(vec![registry_entry(bob()), registry_entry(carol())]);
        let mut contract = Contract::new(whitelist, config());
        dr_new(&mut contract);
        dr_finalize(&mut contract, data_request::Outcome::Answer(AnswerType::String("a".to_string())));

        contract.dr_claim(alice(), U64(0));
    }

    #[test]
    fn d_claim_single() {
        testing_env!(get_context(token()));
        let whitelist = Some(vec![registry_entry(bob()), registry_entry(carol())]);
        let mut contract = Contract::new(whitelist, config());
        dr_new(&mut contract);
        dr_finalize(&mut contract, data_request::Outcome::Answer(AnswerType::String("a".to_string())));

        let mut d = contract.data_requests.get(0).unwrap();
        // validity bond
        assert_eq!(sum_claim_res(d.claim(alice())), 200);
    }

    #[test]
    fn d_claim_same_twice() {
        testing_env!(get_context(token()));
        let whitelist = Some(vec![registry_entry(bob()), registry_entry(carol())]);
        let mut contract = Contract::new(whitelist, config());
        dr_new(&mut contract);
        dr_finalize(&mut contract, data_request::Outcome::Answer(AnswerType::String("a".to_string())));

        let mut d = contract.data_requests.get(0).unwrap();
        // validity bond
        assert_eq!(sum_claim_res(d.claim(alice())), 200);
        assert_eq!(sum_claim_res(d.claim(alice())), 0);
    }

    #[test]
    fn d_validity_bond() {
        testing_env!(get_context(token()));
        let whitelist = Some(vec![registry_entry(bob()), registry_entry(carol())]);
        let mut config = config();
        config.validity_bond = U128(2);
        let mut contract = Contract::new(whitelist, config);
        dr_new(&mut contract);
        dr_finalize(&mut contract, data_request::Outcome::Answer(AnswerType::String("a".to_string())));

        let mut d = contract.data_requests.get(0).unwrap();
        // fees (100% of TVL)
        assert_eq!(sum_claim_res(d.claim(alice())), 294);
    }

    #[test]
    fn d_claim_double() {
        testing_env!(get_context(token()));
        let whitelist = Some(vec![registry_entry(bob()), registry_entry(carol())]);
        let mut contract = Contract::new(whitelist, config());
        dr_new(&mut contract);

        contract.dr_stake(bob(), 100, StakeDataRequestArgs{
            id: U64(0),
            outcome: data_request::Outcome::Answer(AnswerType::String("a".to_string()))
        });
        dr_finalize(&mut contract, data_request::Outcome::Answer(AnswerType::String("a".to_string())));

        let mut d = contract.data_requests.get(0).unwrap();
        // validity bond
        assert_eq!(sum_claim_res(d.claim(alice())), 100);
        assert_eq!(sum_claim_res(d.claim(bob())), 100);
    }

    #[test]
    fn d_claim_2rounds_single() {
        testing_env!(get_context(token()));
        let whitelist = Some(vec![registry_entry(bob()), registry_entry(carol())]);
        let mut config = config();
        config.final_arbitrator_invoke_amount = U128(1000);
        let mut contract = Contract::new(whitelist, config);
        dr_new(&mut contract);

        contract.dr_stake(bob(), 200, StakeDataRequestArgs{
            id: U64(0),
            outcome: data_request::Outcome::Answer(AnswerType::String("a".to_string()))
        });
        dr_finalize(&mut contract, data_request::Outcome::Answer(AnswerType::String("b".to_string())));

        let mut d = contract.data_requests.get(0).unwrap();
        // validity bond + round 0 stake
        assert_eq!(sum_claim_res(d.claim(alice())), 600);
        assert_eq!(sum_claim_res(d.claim(bob())), 0);
    }

    #[test]
    fn d_claim_2rounds_double() {
        testing_env!(get_context(token()));
        let whitelist = Some(vec![registry_entry(bob()), registry_entry(carol())]);
        let mut config = config();
        config.final_arbitrator_invoke_amount = U128(1000);
        let mut contract = Contract::new(whitelist, config);
        dr_new(&mut contract);

        contract.dr_stake(bob(), 200, StakeDataRequestArgs{
            id: U64(0),
            outcome: data_request::Outcome::Answer(AnswerType::String("a".to_string()))
        });
        contract.dr_stake(carol(), 100, StakeDataRequestArgs{
            id: U64(0),
            outcome: data_request::Outcome::Answer(AnswerType::String("b".to_string()))
        });
        dr_finalize(&mut contract, data_request::Outcome::Answer(AnswerType::String("b".to_string())));

        let mut d = contract.data_requests.get(0).unwrap();
        // validity bond + round 0 stake
        assert_eq!(sum_claim_res(d.claim(alice())), 450);
        assert_eq!(sum_claim_res(d.claim(bob())), 0);
        assert_eq!(sum_claim_res(d.claim(carol())), 150);
    }

    #[test]
    fn d_claim_3rounds_single() {
        testing_env!(get_context(token()));
        let whitelist = Some(vec![registry_entry(bob()), registry_entry(carol())]);
        let mut config = config();
        config.final_arbitrator_invoke_amount = U128(1000);
        let mut contract = Contract::new(whitelist, config);
        dr_new(&mut contract);

        contract.dr_stake(bob(), 200, StakeDataRequestArgs{
            id: U64(0),
            outcome: data_request::Outcome::Answer(AnswerType::String("a".to_string()))
        });
        contract.dr_stake(carol(), 400, StakeDataRequestArgs{
            id: U64(0),
            outcome: data_request::Outcome::Answer(AnswerType::String("b".to_string()))
        });
        dr_finalize(&mut contract, data_request::Outcome::Answer(AnswerType::String("a".to_string())));

        let mut d = contract.data_requests.get(0).unwrap();
        // round 1 stake
        assert_eq!(sum_claim_res(d.claim(alice())), 1120);
        // validity bond
        assert_eq!(sum_claim_res(d.claim(bob())), 280);
        assert_eq!(sum_claim_res(d.claim(carol())), 0);
    }

    #[test]
    fn d_claim_3rounds_double_round0() {
        testing_env!(get_context(token()));
        let whitelist = Some(vec![registry_entry(bob()), registry_entry(carol())]);
        let mut config = config();
        config.final_arbitrator_invoke_amount = U128(1000);
        let mut contract = Contract::new(whitelist, config);
        dr_new(&mut contract);

        contract.dr_stake(bob(), 100, StakeDataRequestArgs{
            id: U64(0),
            outcome: data_request::Outcome::Answer(AnswerType::String("a".to_string()))
        });
        contract.dr_stake(dave(), 100, StakeDataRequestArgs{
            id: U64(0),
            outcome: data_request::Outcome::Answer(AnswerType::String("a".to_string()))
        });
        contract.dr_stake(carol(), 400, StakeDataRequestArgs{
            id: U64(0),
            outcome: data_request::Outcome::Answer(AnswerType::String("b".to_string()))
        });
        dr_finalize(&mut contract, data_request::Outcome::Answer(AnswerType::String("a".to_string())));

        let mut d = contract.data_requests.get(0).unwrap();
        // round 1 stake
        assert_eq!(sum_claim_res(d.claim(alice())), 1120);
        // 50% of validity bond
        assert_eq!(sum_claim_res(d.claim(bob())), 140);
        assert_eq!(sum_claim_res(d.claim(carol())), 0);
        // 50% of validity bond
        assert_eq!(sum_claim_res(d.claim(dave())), 140);
    }

    #[test]
    fn d_claim_3rounds_double_round2() {
        testing_env!(get_context(token()));
        let whitelist = Some(vec![registry_entry(bob()), registry_entry(carol())]);
        let mut config = config();
        config.final_arbitrator_invoke_amount = U128(1000);
        let mut contract = Contract::new(whitelist, config);
        dr_new(&mut contract);

        contract.dr_stake(bob(), 200, StakeDataRequestArgs{
            id: U64(0),
            outcome: data_request::Outcome::Answer(AnswerType::String("a".to_string()))
        });
        contract.dr_stake(carol(), 400, StakeDataRequestArgs{
            id: U64(0),
            outcome: data_request::Outcome::Answer(AnswerType::String("b".to_string()))
        });
        contract.dr_stake(dave(), 300, StakeDataRequestArgs{
            id: U64(0),
            outcome: data_request::Outcome::Answer(AnswerType::String("a".to_string()))
        });
        dr_finalize(&mut contract, data_request::Outcome::Answer(AnswerType::String("a".to_string())));

        let mut d = contract.data_requests.get(0).unwrap();
        // 5/8 of round 1 stake
        assert_eq!(sum_claim_res(d.claim(alice())), 700);
        // validity bond
        assert_eq!(sum_claim_res(d.claim(bob())), 280);
        assert_eq!(sum_claim_res(d.claim(carol())), 0);
        // 3/8 of round 1 stake
        assert_eq!(sum_claim_res(d.claim(dave())), 420);
    }

    #[test]
    fn d_claim_final_arb() {
        testing_env!(get_context(token()));
        let whitelist = Some(vec![registry_entry(bob()), registry_entry(carol())]);
        let mut contract = Contract::new(whitelist, config());
        // needed for final arb function
        dr_new(&mut contract);

        contract.dr_stake(alice(), 200, StakeDataRequestArgs{
            id: U64(0),
            outcome: data_request::Outcome::Answer(AnswerType::String("a".to_string()))
        });
        // This round exceeds final arb limit, will be used as signal
        contract.dr_stake(bob(), 400, StakeDataRequestArgs{
            id: U64(0),
            outcome: data_request::Outcome::Answer(AnswerType::String("b".to_string()))
        });

        testing_env!(get_context(alice()));
        contract.dr_final_arbitrator_finalize(U64(0), data_request::Outcome::Answer(AnswerType::String("a".to_string())));

        let mut d = contract.data_requests.get(0).unwrap();
        // TODO should be 500, validity bond (100) + last round (400)
        // assert_eq!(sum_claim_res(d.claim(alice())), 100);
        assert_eq!(sum_claim_res(d.claim(bob())), 0);
    }

    #[test]
    fn d_claim_final_arb_extra_round() {
        testing_env!(get_context(token()));
        let whitelist = Some(vec![registry_entry(bob()), registry_entry(carol())]);
        let mut config = config();
        config.final_arbitrator_invoke_amount = U128(600);
        let mut contract = Contract::new(whitelist, config);
        // needed for final arb function
        dr_new(&mut contract);

        contract.dr_stake(alice(), 200, StakeDataRequestArgs{
            id: U64(0),
            outcome: data_request::Outcome::Answer(AnswerType::String("a".to_string()))
        });
        contract.dr_stake(bob(), 400, StakeDataRequestArgs{
            id: U64(0),
            outcome: data_request::Outcome::Answer(AnswerType::String("b".to_string()))
        });
        // This round exceeds final arb limit, will be used as signal
        contract.dr_stake(carol(), 800, StakeDataRequestArgs{
            id: U64(0),
            outcome: data_request::Outcome::Answer(AnswerType::String("a".to_string()))
        });

        testing_env!(get_context(alice()));
        contract.dr_final_arbitrator_finalize(U64(0), data_request::Outcome::Answer(AnswerType::String("a".to_string())));

        let mut d = contract.data_requests.get(0).unwrap();
        // validity bond
        assert_eq!(sum_claim_res(d.claim(alice())), 280);
        assert_eq!(sum_claim_res(d.claim(bob())), 0);
        // round 1 funds
        assert_eq!(sum_claim_res(d.claim(carol())), 1120);
    }

    #[test]
    fn d_claim_final_arb_extra_round2() {
        testing_env!(get_context(token()));
        let whitelist = Some(vec![registry_entry(bob()), registry_entry(carol())]);
        let mut config = config();
        config.final_arbitrator_invoke_amount = U128(600);
        let mut contract = Contract::new(whitelist, config);
        // needed for final arb function
        dr_new(&mut contract);

        contract.dr_stake(alice(), 200, StakeDataRequestArgs{
            id: U64(0),
            outcome: data_request::Outcome::Answer(AnswerType::String("a".to_string()))
        });
        contract.dr_stake(bob(), 400, StakeDataRequestArgs{
            id: U64(0),
            outcome: data_request::Outcome::Answer(AnswerType::String("b".to_string()))
        });
        // This round exceeds final arb limit, will be used as signal
        contract.dr_stake(carol(), 800, StakeDataRequestArgs{
            id: U64(0),
            outcome: data_request::Outcome::Answer(AnswerType::String("a".to_string()))
        });

        testing_env!(get_context(alice()));
        contract.dr_final_arbitrator_finalize(U64(0), data_request::Outcome::Answer(AnswerType::String("b".to_string())));

        let mut d = contract.data_requests.get(0).unwrap();
        assert_eq!(sum_claim_res(d.claim(alice())), 0);
        // validity bond (100), round0 (200), round2 (800)
        assert_eq!(sum_claim_res(d.claim(bob())), 1400);
        assert_eq!(sum_claim_res(d.claim(carol())), 0);
    }

    #[test]
    #[should_panic(expected = "Final arbitrator is invoked for `DataRequest` with id: 0")]
    fn dr_final_arb_invoked() {
        testing_env!(get_context(token()));
        let whitelist = Some(vec![registry_entry(bob()), registry_entry(carol())]);
        let config = config();
        let mut contract = Contract::new(whitelist, config);
        dr_new(&mut contract);

        contract.dr_stake(alice(), 200, StakeDataRequestArgs{
            id: U64(0),
            outcome: data_request::Outcome::Answer(AnswerType::String("a".to_string()))
        });
        contract.dr_stake(bob(), 400, StakeDataRequestArgs{
            id: U64(0),
            outcome: data_request::Outcome::Answer(AnswerType::String("b".to_string()))
        });
        contract.dr_stake(carol(), 400, StakeDataRequestArgs{
            id: U64(0),
            outcome: data_request::Outcome::Answer(AnswerType::String("a".to_string()))
        });
    }

    #[test]
    #[should_panic(expected = "Incompatible outcome")]
    fn dr_final_arb_invalid_outcome() {
        testing_env!(get_context(token()));
        let whitelist = Some(vec![registry_entry(bob()), registry_entry(carol())]);
        let config = config();
        let mut contract = Contract::new(whitelist, config);
        // needed for final arb function
        dr_new(&mut contract);


        contract.dr_stake(alice(), 200, StakeDataRequestArgs{
            id: U64(0),
            outcome: data_request::Outcome::Answer(AnswerType::String("a".to_string()))
        });

        testing_env!(get_context(alice()));
        contract.dr_final_arbitrator_finalize(U64(0), data_request::Outcome::Answer(AnswerType::String("c".to_string())));
    }

    #[test]
    #[should_panic(expected = "assertion failed: `(left == right)`\n  left: `\"alice.near\"`,\n right: `\"bob.near\"`: sender is not the final arbitrator of this `DataRequest`, the final arbitrator is: alice.near")]
    fn dr_final_arb_non_arb() {
        testing_env!(get_context(token()));
        let whitelist = Some(vec![registry_entry(bob()), registry_entry(carol())]);
        let config = config();
        let mut contract = Contract::new(whitelist, config);
        // needed for final arb function
        dr_new(&mut contract);


        contract.dr_stake(alice(), 200, StakeDataRequestArgs{
            id: U64(0),
            outcome: data_request::Outcome::Answer(AnswerType::String("a".to_string()))
        });

        testing_env!(get_context(bob()));
        contract.dr_final_arbitrator_finalize(U64(0), data_request::Outcome::Answer(AnswerType::String("b".to_string())));
    }

    #[test]
    #[should_panic(expected = "Can't stake in finalized DataRequest")]
    fn dr_final_arb_twice() {
        testing_env!(get_context(token()));
        let whitelist = Some(vec![registry_entry(bob()), registry_entry(carol())]);
        let config = config();
        let mut contract = Contract::new(whitelist, config);
        // needed for final arb function
        dr_new(&mut contract);


        contract.dr_stake(alice(), 200, StakeDataRequestArgs{
            id: U64(0),
            outcome: data_request::Outcome::Answer(AnswerType::String("a".to_string()))
        });
        // This round exceeds final arb limit, will be used as signal
        contract.dr_stake(bob(), 400, StakeDataRequestArgs{
            id: U64(0),
            outcome: data_request::Outcome::Answer(AnswerType::String("b".to_string()))
        });

        testing_env!(get_context(alice()));
        contract.dr_final_arbitrator_finalize(U64(0), data_request::Outcome::Answer(AnswerType::String("b".to_string())));
        contract.dr_final_arbitrator_finalize(U64(0), data_request::Outcome::Answer(AnswerType::String("a".to_string())));
    }

    #[test]
    fn dr_final_arb_execute() {
        testing_env!(get_context(token()));
        let whitelist = Some(vec![registry_entry(bob()), registry_entry(carol())]);
        let config = config();
        let mut contract = Contract::new(whitelist, config);
        // needed for final arb function
        dr_new(&mut contract);

        contract.dr_stake(alice(), 200, StakeDataRequestArgs{
            id: U64(0),
            outcome: data_request::Outcome::Answer(AnswerType::String("a".to_string()))
        });
        // This round exceeds final arb limit, will be used as signal
        contract.dr_stake(bob(), 400, StakeDataRequestArgs{
            id: U64(0),
            outcome: data_request::Outcome::Answer(AnswerType::String("b".to_string()))
        });

        testing_env!(get_context(alice()));
        contract.dr_final_arbitrator_finalize(U64(0), data_request::Outcome::Answer(AnswerType::String("b".to_string())));

        let request : DataRequest = contract.data_requests.get(0).unwrap();
        assert_eq!(request.resolution_windows.len(), 2);
        assert_eq!(request.finalized_outcome.unwrap(), data_request::Outcome::Answer(AnswerType::String("b".to_string())));
    }

    #[test]
    fn dr_tvl_increases() {
        testing_env!(get_context(token()));
        let whitelist = Some(vec![registry_entry(bob()), registry_entry(carol())]);
        let mut contract = Contract::new(whitelist, config());
        dr_new(&mut contract);

        let outcome = data_request::Outcome::Answer(AnswerType::String("b".to_string()));
        contract.dr_stake(alice(), 10, StakeDataRequestArgs{
            id: U64(0),
            outcome
        });
    }

    #[test]
    fn dr_fixed_fee() {
        testing_env!(get_context(token()));
        let bob_requestor = RegistryEntry {
            interface_name: bob(),
            contract_entry: bob(),
            stake_multiplier: None,
            code_base_url: None,
        };
        let fixed_fee = 20; 
        let whitelist = Some(vec![bob_requestor, registry_entry(carol())]);
        let mut config = config();
        let validity_bond = 2;
        config.validity_bond = U128(validity_bond);
        let mut contract = Contract::new(whitelist, config);
        contract.dr_new(bob(), fixed_fee + validity_bond, NewDataRequestArgs{
            sources: Vec::new(),
            outcomes: Some(vec!["a".to_string(), "b".to_string()].to_vec()),
            challenge_period: U64(1500),
            settlement_time: U64(0),
            target_contract: target(),
            description: Some("a".to_string()),
            tags: None,
            data_type: data_request::DataRequestDataType::String,
            creator: bob(),
        });
        dr_finalize(&mut contract, data_request::Outcome::Answer(
            data_request::AnswerType::String("a".to_string())
        ));

        let mut d = contract.data_requests.get(0).unwrap();

        assert_eq!(sum_claim_res(d.claim(alice())), 60);
    }

    #[test]
    fn dr_get_methods() {
        testing_env!(get_context(token()));
        let whitelist = Some(vec![registry_entry(bob()), registry_entry(carol())]);
        let mut contract = Contract::new(whitelist, config());
        dr_new(&mut contract);
        dr_new(&mut contract);
        dr_new(&mut contract);
        
        assert_eq!(contract.get_latest_request().unwrap().id, 2);
        assert_eq!(contract.get_request_by_id(U64(1)).unwrap().id, 1);

        assert_eq!(contract.get_requests(U64(0), U64(1))[0].id, 0);
        assert_eq!(contract.get_requests(U64(1), U64(1)).len(), 1);
        assert_eq!(contract.get_requests(U64(1), U64(2)).len(), 2);
        assert_eq!(contract.get_requests(U64(0), U64(3)).len(), 3);
    }
}<|MERGE_RESOLUTION|>--- conflicted
+++ resolved
@@ -227,28 +227,16 @@
             _ => helpers::calc_product(user_correct_stake, total_incorrect_staked, total_correct_staked)
         };
 
-<<<<<<< HEAD
 
         let fee_bond_profit = match total_correct_staked {
             0 => 0,
             _ => helpers::calc_product(user_correct_stake, self.request_config.paid_fee, total_correct_staked)
-=======
-        let payment_token_payout = self.calc_resolution_fee_payout();
-
-        let fee_bond_profit = match total_correct_staked {
-            0 => 0,
-            _ => helpers::calc_product(user_correct_stake, payment_token_payout, total_correct_staked)
->>>>>>> fd751498
         };
 
         logger::log_claim(&account_id, self.id, total_correct_staked, total_incorrect_staked, user_correct_stake, stake_profit);
 
         ClaimRes {
-<<<<<<< HEAD
-            bond_token_payout: self.request_config.paid_fee,
-=======
-            payment_token_payout: fee_bond_profit,
->>>>>>> fd751498
+            payment_token_payout: self.request_config.paid_fee,
             stake_token_payout: user_correct_stake + stake_profit
         }
     }
@@ -379,63 +367,8 @@
      * @returns The size of the initial `resolution_bond` denominated in `stake_token`
      */
     fn calc_resolution_bond(&self) -> Balance {
-<<<<<<< HEAD
         let base_bond = if self.request_config.paid_fee >= self.request_config.validity_bond {
             self.request_config.paid_fee 
-=======
-        let resolution_bond = match self.request_config.custom_fee {
-            CustomFeeStake::None => {
-                if self.request_config.fee > self.request_config.validity_bond {
-                    self.request_config.fee
-                } else {
-                    self.request_config.validity_bond
-                }
-            },
-            CustomFeeStake::Multiplier(m) => {
-                let weighted_validity_bond = helpers::calc_product(
-                    self.request_config.validity_bond,
-                    u128::from(m),
-                    PERCENTAGE_DIVISOR as Balance
-                );
-                if self.request_config.fee > weighted_validity_bond {
-                    self.request_config.fee
-                } else {
-                    weighted_validity_bond
-                }
-            },
-            CustomFeeStake::Fixed(_) => self.request_config.validity_bond
-        };
-        resolution_bond
-    }
-
-     /**
-     * @notice Calculates, how much of, the `validity_bond` should be returned to the creator, if the fees accrued are less than the validity bond, only return the fees accrued to the creator.
-     * The rest of the bond will be paid out to resolvers. If the `DataRequest` is invalid the fees and the `validity_bond` are paid out to resolvers, the creator gets slashed.
-     * @returns How much of the `validity_bond` should be returned to the creator after resolution denominated in `stake_token`
-     */
-    fn calc_validity_bond_to_return(&self) -> Balance {
-        let outcome = self.finalized_outcome.as_ref().unwrap();
-        match outcome {
-            Outcome::Answer(_) => {
-                if self.request_config.fee > self.request_config.validity_bond {
-                    self.request_config.validity_bond
-                } else {
-                    self.request_config.fee
-                }
-            },
-            Outcome::Invalid => 0
-        }
-    }
-
-    /**
-     * @notice Calculates the size of the resolution bond. If the accumulated fee is smaller than the validity bond, we payout the validity bond to validators, thus they have to stake double in order to be
-     * eligible for the reward, in the case that the fee is greater than the validity bond validators need to have a cumulative stake of double the fee amount
-     * @returns The size of the resolution fee paid out to resolvers denominated in `stake_token`
-     */
-    fn calc_resolution_fee_payout(&self) -> Balance {
-        if self.paid_fee.unwrap_or(0) > self.request_config.validity_bond {
-            self.request_config.fee
->>>>>>> fd751498
         } else {
             self.request_config.validity_bond
         };
@@ -585,32 +518,6 @@
         }
     }
 
-<<<<<<< HEAD
-=======
-    #[payable]
-    pub fn dr_claim_fee(&mut self, request_id: U64) -> Promise {
-        helpers::assert_one_yocto();
-        let dr = self.dr_get_expect(request_id.into());
-        let config = self.get_config();
-        dr.assert_can_claim_fee();
-
-        dr.target_contract.claim_fee(request_id, config.fee.resolution_fee_percentage)
-    }
-
-    pub fn set_claimed_fee(&mut self, amount: u128, sender: AccountId, dr_id: u64) -> PromiseOrValue<U128> {
-        let mut dr = self.dr_get_expect(dr_id.into());
-        let config = self.configs.get(dr.global_config_id).unwrap();
-        self.assert_sender(&config.payment_token);
-        assert_eq!(sender, dr.target_contract.0, "Can only be called by the target contract");
-        dr.assert_can_claim_fee();
-
-        dr.paid_fee = Some(amount);
-        self.data_requests.replace(dr_id, &dr);
-        
-        PromiseOrValue::Value(U128(0))
-    }
-
->>>>>>> fd751498
     pub fn dr_finalize(&mut self, request_id: U64) -> Promise {
         let dr = self.dr_get_expect(request_id.into());
         dr.assert_can_finalize();
