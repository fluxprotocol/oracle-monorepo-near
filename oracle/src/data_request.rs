use crate::*;

use near_sdk::{ 
    json_types::{ U64, U128 },
    collections::Vector,
    AccountId,
    Balance,
    PromiseOrValue,
    Promise,
    env,
    ext_contract
};
use flux_sdk::{
    data_request::{
        DataRequestConfigSummary,
        StakeDataRequestArgs,
        DataRequestDataType,
        NewDataRequestArgs,
        DataRequestSummary,
        DataRequestConfig,
        ClaimRes,
    },
    resolution_window::{ WindowStakeResult, ResolutionWindowSummary },
    outcome::{ AnswerType, Outcome },
    types::WrappedBalance
};
use crate::{
    helpers::multiply_stake,
    logger,
    fungible_token::fungible_token_transfer,
    resolution_window::ResolutionWindowHandler,
    requester_handler::RequesterHandler
};

pub const FINALIZATION_GAS: u64 = 250_000_000_000_000;

#[ext_contract]
trait ExtSelf {
    fn dr_proceed_finalization(request_id: U64, sender: AccountId);
}

<<<<<<< HEAD
#[derive(BorshSerialize, BorshDeserialize, Deserialize, Serialize, Clone)]
pub struct Source {
    pub end_point: String, // pro.coinbase.com/USD/ETH
    pub source_path: String // data.price.usdeth
}

#[derive(BorshSerialize, BorshDeserialize, Deserialize, Serialize, Debug, PartialEq, Clone)]
pub enum DataRequestDataType {
    Number(U128),
    String,
}

pub enum DataRequestStatus {
    Active(DataRequest),
    Finalized(FinalizedDataRequest)
}

#[derive(BorshSerialize, BorshDeserialize)]
pub struct DataRequest {
    pub id: u64,
    pub description: Option<String>,
    pub sources: Vec<Source>,
    pub outcomes: Option<Vec<String>>,
    pub requester: Requester, // requester contract
    pub creator: AccountId, // Account to return the validity bond to
    pub finalized_outcome: Option<Outcome>,
    pub resolution_windows: Vector<ResolutionWindow>,
    pub global_config_id: u64, // Config id
    pub request_config: DataRequestConfig, // Config enforced by global parameters
    pub initial_challenge_period: Duration, // challenge period for first resolution
    pub final_arbitrator_triggered: bool,
    pub tags: Vec<String>,
    pub data_type: DataRequestDataType,
}

#[derive(BorshSerialize, BorshDeserialize)]
pub struct FinalizedDataRequest{
    pub id: u64,
    pub finalized_outcome: Outcome,
    pub resolution_windows: Vector<ResolutionWindow>,
    pub global_config_id: u64, // Config id
    pub paid_fee: u128,
}

#[derive(BorshSerialize, BorshDeserialize)]
pub struct DataRequestConfig {
    default_challenge_window_duration: Duration,
    final_arbitrator_invoke_amount: Balance,
    final_arbitrator: AccountId,
    validity_bond: Balance,
    pub paid_fee: Balance,
    pub stake_multiplier: Option<u16>,
}

#[derive(BorshSerialize, BorshDeserialize, Serialize, Deserialize)]
pub struct DataRequestSummary {
    pub id: u64,
    pub description: Option<String>,
    pub sources: Vec<Source>,
    pub outcomes: Option<Vec<String>>,
    pub requester: Requester,
    pub request_config: DataRequestConfigSummary,
    pub creator: AccountId,
    pub finalized_outcome: Option<Outcome>,
    pub resolution_windows: Vec<ResolutionWindowSummary>,
    pub global_config_id: U64,
    pub initial_challenge_period: U64,
    pub final_arbitrator_triggered: bool,
    pub tags: Vec<String>,
    pub data_type: DataRequestDataType,
}

#[derive(BorshSerialize, BorshDeserialize, Serialize, Deserialize)]
pub struct DataRequestConfigSummary {
    pub validity_bond: WrappedBalance,
    pub paid_fee: WrappedBalance,
    pub stake_multiplier: Option<u16>,
}

=======
>>>>>>> fc7aa946
trait DataRequestChange {
    fn new(requester: Requester, id: u64, global_config_id: u64, global_config: &OracleConfig, paid_fee: Balance, request_data: NewDataRequestArgs) -> Self;
    fn stake(&mut self, sender: AccountId, outcome: Outcome, amount: Balance) -> Balance;
    fn unstake(&mut self, sender: AccountId, round: u16, outcome: Outcome, amount: Balance) -> Balance;
    fn finalize(&mut self);
    fn invoke_final_arbitrator(&mut self, bond_size: Balance) -> bool;
    fn finalize_final_arbitrator(&mut self, outcome: Outcome);
    fn claim(&mut self, account_id: String) -> ClaimRes;
    fn return_validity_bond(&self, token: AccountId) -> PromiseOrValue<bool>;
}

impl DataRequestChange for DataRequest {
    fn new(
        requester: Requester,
        id: u64,
        global_config_id: u64,
        config: &OracleConfig,
        paid_fee: Balance, 
        request_data: NewDataRequestArgs
    ) -> Self {
        let resolution_windows = Vector::new(format!("rw{}", id).as_bytes().to_vec());

        
        Self {
            id,
            sources: request_data.sources.unwrap(),
            outcomes: request_data.outcomes,
            requester: requester.clone(),
            finalized_outcome: None,
            resolution_windows,
            global_config_id,
            request_config: DataRequestConfig {
                default_challenge_window_duration: config.default_challenge_window_duration.into(),
                final_arbitrator_invoke_amount: config.final_arbitrator_invoke_amount.into(),
                final_arbitrator: config.final_arbitrator.to_string(),
                validity_bond: config.validity_bond.into(),
                stake_multiplier: requester.stake_multiplier,
                paid_fee
            },
            initial_challenge_period: request_data.challenge_period.into(),
            final_arbitrator_triggered: false,
            description: request_data.description,
            tags: request_data.tags,
            data_type: request_data.data_type,
        }
    }

    // @returns amount of tokens that didn't get staked
    fn stake(&mut self,
        sender: AccountId,
        outcome: Outcome,
        amount: Balance
    ) -> Balance {
        let mut window = self.resolution_windows
            .iter()
            .last()
            .unwrap_or_else( || {
                ResolutionWindowHandler::new(self.id, 0, self.calc_resolution_bond(), self.initial_challenge_period, env::block_timestamp())
            });
        
        let unspent = window.stake(sender, outcome, amount);

        // If first window push it to vec, else replace updated window struct
        if self.resolution_windows.len() == 0 {
            self.resolution_windows.push(&window);
        } else {
            self.resolution_windows.replace(
                self.resolution_windows.len() - 1, // Last window
                &window
            );
        }

        // Check if this stake is bonded for the current window and if the final arbitrator should be invoked.
        // If the final arbitrator is invoked other stake won't come through.
        if window.bonded_outcome.is_some() && !self.invoke_final_arbitrator(window.bond_size) {
            self.resolution_windows.push(
                &ResolutionWindowHandler::new(
                    self.id,
                    self.resolution_windows.len() as u16,
                    window.bond_size,
                    self.request_config.default_challenge_window_duration,
                    env::block_timestamp()
                )
            );
        }
        
        unspent
    }

    // @returns amount of tokens that didn't get staked
    fn unstake(&mut self, sender: AccountId, round: u16, outcome: Outcome, amount: Balance) -> Balance {        
        let mut window = self.resolution_windows
            .get(round as u64)
            .expect("ERR_NO_RESOLUTION_WINDOW");

        window.unstake(sender, outcome, amount)
    }

    fn finalize(&mut self) {
        self.finalized_outcome = self.get_final_outcome();
    }

    // @returns wether final arbitrator was triggered
    fn invoke_final_arbitrator(&mut self, bond_size: Balance) -> bool {
        let should_invoke = bond_size >= self.request_config.final_arbitrator_invoke_amount;
        if should_invoke { self.final_arbitrator_triggered = true }
        self.final_arbitrator_triggered
    }

    fn finalize_final_arbitrator(&mut self, outcome: Outcome) {
        self.finalized_outcome = Some(outcome);
    }

    fn claim(&mut self, account_id: String) -> ClaimRes {
        // Metrics for calculating payout
        let mut total_correct_staked = 0;
        let mut total_incorrect_staked = 0;
        let mut user_correct_stake = 0;

        // For any round after the resolution round handle generically
        for round in 0..self.resolution_windows.len() {
            let mut window = self.resolution_windows.get(round).unwrap();
            let stake_state: WindowStakeResult = window.claim_for(account_id.to_string(), self.finalized_outcome.as_ref().unwrap());
            match stake_state {
                WindowStakeResult::Correct(correctly_staked) => {
                    total_correct_staked += correctly_staked.bonded_stake;
                    user_correct_stake += correctly_staked.user_stake;
                },
                WindowStakeResult::Incorrect(incorrectly_staked) => {
                    total_incorrect_staked += incorrectly_staked
                },
                WindowStakeResult::NoResult => ()
            }

            self.resolution_windows.replace(round as u64, &window);
        };

        let stake_profit = match total_correct_staked {
            0 => 0,
            _ => helpers::calc_product(user_correct_stake, total_incorrect_staked, total_correct_staked)
        };


        let fee_profit = match total_correct_staked {
            0 => 0,
            _ => helpers::calc_product(user_correct_stake, self.request_config.paid_fee, total_correct_staked)
        };

        logger::log_claim(&account_id, self.id, total_correct_staked, total_incorrect_staked, user_correct_stake, stake_profit, fee_profit);

        ClaimRes {
            payment_token_payout: fee_profit,
            stake_token_payout: user_correct_stake + stake_profit
        }
    }

    // @notice Return what's left of validity_bond to requester
    fn return_validity_bond(&self, token: AccountId) -> PromiseOrValue<bool> {
        match self.finalized_outcome.as_ref().unwrap() {
            Outcome::Answer(_) => {
                PromiseOrValue::Promise(fungible_token_transfer(token, self.requester.account_id.clone(), self.request_config.validity_bond))
            },
            Outcome::Invalid => PromiseOrValue::Value(false)

        }
    }
}

trait DataRequestView {
    fn assert_valid_outcome(&self, outcome: &Outcome);
    fn assert_valid_outcome_type(&self, outcome: &Outcome);
    fn assert_can_stake_on_outcome(&self, outcome: &Outcome);
    fn assert_not_finalized(&self);
    fn assert_finalized(&self);
    fn assert_can_finalize(&self);
    fn assert_final_arbitrator(&self);
    fn assert_final_arbitrator_invoked(&self);
    fn assert_final_arbitrator_not_invoked(&self);
    fn get_final_outcome(&self) -> Option<Outcome>;
    fn calc_resolution_bond(&self) -> Balance;
    fn summarize_dr(&self) -> DataRequestSummary;
}

impl DataRequestView for DataRequest {
    fn assert_valid_outcome(&self, outcome: &Outcome) {
        match &self.outcomes {
            Some(outcomes) => match outcome {
                Outcome::Answer(outcome) => {
                    // Only strings can be staked when an array of outcomes are set
                    match outcome {
                        AnswerType::String(string_answer) => assert!(outcomes.contains(&string_answer), "Incompatible outcome"),
                        _ => panic!("ERR_OUTCOME_NOT_STRING"),
                    };


                }
                Outcome::Invalid => ()
            },
            None => ()
        }
    }

    fn assert_valid_outcome_type(&self, outcome: &Outcome) {
        match outcome {
            Outcome::Answer(answer) => {
                match answer {
                    AnswerType::String(_) => assert_eq!(self.data_type, DataRequestDataType::String, "ERR_WRONG_OUTCOME_TYPE"),
                    AnswerType::Number(ans_num) => {
                        match self.data_type {
                            DataRequestDataType::Number(dr_multiplier) => assert_eq!(dr_multiplier, ans_num.multiplier, "ERR_WRONG_MULTIPLIER"),
                            _ => panic!("ERR_WRONG_OUTCOME_TYPE"),
                        }
                    }
                }
            }
            _ => ()
        }
    }

    fn assert_can_stake_on_outcome(&self, outcome: &Outcome) {
        if self.resolution_windows.len() > 1 {
            let last_window = self.resolution_windows.get(self.resolution_windows.len() - 2).unwrap();
            assert_ne!(&last_window.bonded_outcome.unwrap(), outcome, "Outcome is incompatible for this round");
        }
    }

    fn assert_not_finalized(&self) {
        assert!(self.finalized_outcome.is_none(), "Can't stake in finalized DataRequest");
    }

    fn assert_finalized(&self) {
        assert!(self.finalized_outcome.is_some(), "DataRequest is not finalized");
    }

    fn assert_can_finalize(&self) {
        let window = self.resolution_windows.get(self.resolution_windows.len() - 1).unwrap();
        assert!(!self.final_arbitrator_triggered, "Can only be finalized by final arbitrator: {}", self.request_config.final_arbitrator);
        assert!(env::block_timestamp() >= window.end_time, "Error can only be finalized after final dispute round has timed out");
        self.assert_not_finalized();
    }

    fn assert_final_arbitrator(&self) {
        assert_eq!(
            self.request_config.final_arbitrator,
            env::predecessor_account_id(),
            "sender is not the final arbitrator of this `DataRequest`, the final arbitrator is: {}",
            self.request_config.final_arbitrator
        );
    }

    fn assert_final_arbitrator_invoked(&self) {
        assert!(
            self.final_arbitrator_triggered,
            "Final arbitrator can not finalize `DataRequest` with id: {}",
            self.id
        );
    }

    fn assert_final_arbitrator_not_invoked(&self) {
        assert!(
            !self.final_arbitrator_triggered,
            "Final arbitrator is invoked for `DataRequest` with id: {}",
            self.id
        );
    }

    fn get_final_outcome(&self) -> Option<Outcome> {
        assert!(self.resolution_windows.iter().count() >= 2, "No bonded outcome found or final arbitrator triggered after first round");
        let last_bonded_window_i = self.resolution_windows.len() - 2; // Last window after end_time never has a bonded outcome
        let last_bonded_window = self.resolution_windows.get(last_bonded_window_i).unwrap();
        last_bonded_window.bonded_outcome
    }

    /**
     * @notice Calculates the size of the resolution bond. If the accumulated fee is smaller than the validity bond, we payout the validity bond to validators, thus they have to stake double in order to be
     * eligible for the reward, in the case that the fee is greater than the validity bond validators need to have a cumulative stake of double the fee amount
     * @returns The size of the initial `resolution_bond` denominated in `stake_token`
     */
    fn calc_resolution_bond(&self) -> Balance {
        let base_bond = if self.request_config.paid_fee >= self.request_config.validity_bond {
            self.request_config.paid_fee 
        } else {
            self.request_config.validity_bond
        };

        env::log(format!("base bond: {:?} multiplier: {:?}", base_bond, self.request_config.stake_multiplier).as_bytes());
        
        multiply_stake(base_bond, self.request_config.stake_multiplier)
    }

    /**
     * @notice Transforms a data request struct into another struct with Serde serialization
     */
    fn summarize_dr(&self) -> DataRequestSummary {
        // format resolution windows inside this data request
        let mut resolution_windows = Vec::new();
        for i in self.resolution_windows.iter() {
            let rw = ResolutionWindowSummary {
                round: i.round,
                start_time: U64(i.start_time),
                end_time: U64(i.end_time),
                bond_size: U128(i.bond_size),
                bonded_outcome: i.bonded_outcome,
            };
            resolution_windows.push(rw);
        }

        // format data request
        DataRequestSummary {
            id: self.id,
            description: self.description.clone(),
            sources: self.sources.clone(),
            outcomes: self.outcomes.clone(),
            requester: self.requester.clone(),
            finalized_outcome: self.finalized_outcome.clone(),
            resolution_windows: resolution_windows,
            global_config_id: U64(self.global_config_id),
            initial_challenge_period: U64(self.initial_challenge_period),
            final_arbitrator_triggered: self.final_arbitrator_triggered,
            tags: self.tags.clone(),
            data_type: self.data_type.clone(),
            request_config: DataRequestConfigSummary {
                validity_bond: U128(self.request_config.validity_bond),
                paid_fee: U128(self.request_config.paid_fee),
                stake_multiplier: self.request_config.stake_multiplier,
            }
        }
    }
}

#[near_bindgen]
impl Contract {
    pub fn dr_exists(&self, id: U64) -> bool {
        self.data_requests.get(id.into()).is_some()
    }

    // Merge config and payload
    pub fn dr_new(&mut self, sender: AccountId, amount: Balance, payload: NewDataRequestArgs) -> Balance {
        let config = self.get_config();
        let validity_bond: u128 = config.validity_bond.into();
        self.assert_whitelisted(sender.to_string());
        self.assert_sender(&config.payment_token);
        self.dr_validate(&payload);
        assert!(
            amount >= validity_bond,
            "Validity bond of {} not reached, received only {}",
            validity_bond,
            amount
        );

        let paid_fee = amount - validity_bond;
        
        let requester = self.whitelist.whitelist_get_expect(&sender);
        let dr = DataRequest::new(
            requester,
            self.data_requests.len() as u64, // dr_id
            self.configs.len() - 1, // dr's config id
            &config,
            paid_fee,
            payload
        );

        logger::log_new_data_request(&dr);

        self.data_requests.push(&dr);

        0
    }

    #[payable]
    pub fn dr_stake(&mut self, sender: AccountId, amount: Balance, payload: StakeDataRequestArgs) -> PromiseOrValue<WrappedBalance> {
        let mut dr = self.dr_get_expect(payload.id.into());
        let config = self.configs.get(dr.global_config_id).unwrap();
        self.assert_sender(&config.stake_token);
        dr.assert_final_arbitrator_not_invoked();
        dr.assert_can_stake_on_outcome(&payload.outcome);
        dr.assert_valid_outcome(&payload.outcome);
        dr.assert_valid_outcome_type(&payload.outcome);
        dr.assert_not_finalized();

        let unspent_stake = dr.stake(sender, payload.outcome, amount);
        logger::log_update_data_request(&dr);
        self.data_requests.replace(payload.id.into(), &dr);

        PromiseOrValue::Value(U128(unspent_stake))
    }

    #[payable]
    pub fn dr_unstake(&mut self, request_id: U64, resolution_round: u16, outcome: Outcome, amount: U128) {
        let initial_storage = env::storage_usage();

        let mut dr = self.dr_get_expect(request_id.into());
        let unstaked = dr.unstake(env::predecessor_account_id(), resolution_round, outcome, amount.into());
        let config = self.configs.get(dr.global_config_id).unwrap();

        helpers::refund_storage(initial_storage, env::predecessor_account_id());
        logger::log_update_data_request(&dr);

        fungible_token_transfer(config.stake_token, env::predecessor_account_id(), unstaked);
    }

    /**
     * @returns amount of tokens claimed
     */
    #[payable]
    pub fn dr_claim(&mut self, account_id: String, request_id: U64) -> Promise {
        let initial_storage = env::storage_usage();

        let mut dr = self.dr_get_expect(request_id.into());
        dr.assert_finalized();
        let stake_payout = dr.claim(account_id.to_string());
        let config = self.configs.get(dr.global_config_id).unwrap();

        logger::log_update_data_request(&dr);
        helpers::refund_storage(initial_storage, env::predecessor_account_id());

        // transfer owed stake tokens
        let prev_prom = if stake_payout.stake_token_payout > 0 {
            Some(fungible_token_transfer(config.stake_token, account_id.to_string(), stake_payout.stake_token_payout))
        } else {
            None
        };
        
        if stake_payout.payment_token_payout > 0 {
            // distribute fee + bond
            match prev_prom {
                Some(p) => p.then(fungible_token_transfer(config.payment_token, account_id, stake_payout.payment_token_payout)),
                None => fungible_token_transfer(config.payment_token, account_id, stake_payout.payment_token_payout)
            }
        } else {
            match prev_prom {
                Some(p) => p,
                None => panic!("can't claim 0")
            }
        }
    }

    pub fn dr_finalize(&mut self, request_id: U64) {
        let mut dr = self.dr_get_expect(request_id.into());
        dr.assert_can_finalize();
        let final_outcome = dr.get_final_outcome();
        
        dr.requester.set_outcome(final_outcome.unwrap(), dr.tags.clone());

        let config = self.configs.get(dr.global_config_id).unwrap();

        dr.finalize();
        dr.return_validity_bond(config.payment_token);

        self.data_requests.replace(request_id.into(), &dr);

        logger::log_update_data_request(&dr);
    }

    #[payable]
    pub fn dr_final_arbitrator_finalize(&mut self, request_id: U64, outcome: Outcome) -> PromiseOrValue<bool> {
        let initial_storage = env::storage_usage();

        let mut dr = self.dr_get_expect(request_id);
        dr.assert_not_finalized();
        dr.assert_final_arbitrator();
        dr.assert_valid_outcome(&outcome);
        dr.assert_final_arbitrator_invoked();
        dr.finalize_final_arbitrator(outcome.clone());

        let config = self.configs.get(dr.global_config_id).unwrap();
        dr.requester.set_outcome(outcome, dr.tags.clone());
        self.data_requests.replace(request_id.into(), &dr);

        logger::log_update_data_request(&dr);
        helpers::refund_storage(initial_storage, env::predecessor_account_id());

        dr.return_validity_bond(config.payment_token)
    }

    fn dr_get_expect(&self, id: U64) -> DataRequest {
        self.data_requests.get(id.into()).expect("ERR_DATA_REQUEST_NOT_FOUND")
    }

    pub fn get_request_by_id(&self, id: U64) -> Option<DataRequestSummary> {
        let dr = self.data_requests.get(id.into());
        match dr {
            None => None,
            Some(d) => Some(d.summarize_dr())
        }
    }

    pub fn get_latest_request(&self) -> Option<DataRequestSummary> {
        if self.data_requests.len() < 1 {
            return None;
        }
        let dr = self.data_requests.get(self.data_requests.len() - 1);
        match dr {
            None => None,
            Some(d) => Some(d.summarize_dr())
        }
    }

    pub fn get_outcome(&self, dr_id: U64) -> Outcome {
        self.data_requests
        .get(dr_id.into()).expect("Data request with does not exist")
        .finalized_outcome.expect("Data request is not yet finalized")
    }

    pub fn get_requests(&self, from_index: U64, limit: U64) -> Vec<DataRequestSummary> {
        let i: u64 = from_index.into();
        (i..std::cmp::min(i + u64::from(limit), self.data_requests.len()))
            .map(|index| self.data_requests.get(index).unwrap().summarize_dr())
            .collect()
    }
}

impl Contract {
    /**
     * @notice Transforms a data request struct into another struct with Serde serialization
     */
    fn trim_dr(&self, dr: DataRequest, finalized_outcome: Outcome) -> FinalizedDataRequest {        
        // format data request
        FinalizedDataRequest {
            id: dr.id,
            finalized_outcome: finalized_outcome,
            resolution_windows: dr.resolution_windows,
            global_config_id: dr.global_config_id,
            paid_fee: dr.request_config.paid_fee,
        }
    }
}

#[cfg(not(target_arch = "wasm32"))]
#[cfg(test)]
mod mock_token_basic_tests {
    use near_sdk::{ 
        MockedBlockchain,
        testing_env,
        VMContext
    };
    use flux_sdk::{
        config::{ OracleConfig, FeeConfig },
        resolution_window::ResolutionWindow,
        requester::Requester,
        outcome::AnswerType,
        data_request::Source
    };
    use super::*;

    fn alice() -> AccountId {
        "alice.near".to_string()
    }

    fn bob() -> AccountId {
        "bob.near".to_string()
    }

    fn carol() -> AccountId {
        "carol.near".to_string()
    }

    fn dave() -> AccountId {
        "dave.near".to_string()
    }

    fn token() -> AccountId {
        "token.near".to_string()
    }

    fn gov() -> AccountId {
        "gov.near".to_string()
    }

    fn sum_claim_res(claim_res: ClaimRes) -> u128 {
        claim_res.payment_token_payout + claim_res.stake_token_payout
    }

    fn registry_entry(account: AccountId) -> Requester {
        Requester {
            contract_name: account.clone(),
            account_id: account.clone(),
            stake_multiplier: None,
            code_base_url: None
        }
    }

    fn finalize(contract: &mut Contract, dr_id: u64) -> &mut Contract {
        let mut dr = contract.dr_get_expect(U64(dr_id));
        dr.finalize();
        contract.data_requests.replace(0, &dr);
        contract
    }

    fn config() -> OracleConfig {
        OracleConfig {
            gov: gov(),
            final_arbitrator: alice(),
            payment_token: token(),
            stake_token: token(),
            validity_bond: U128(100),
            max_outcomes: 8,
            default_challenge_window_duration: U64(1000),
            min_initial_challenge_window_duration: U64(1000),
            final_arbitrator_invoke_amount: U128(250),
            fee: FeeConfig {
                flux_market_cap: U128(50000),
                total_value_staked: U128(10000),
                resolution_fee_percentage: 10_000,
            }
        }
    }

    fn get_context(predecessor_account_id: AccountId) -> VMContext {
        VMContext {
            current_account_id: token(),
            signer_account_id: bob(),
            signer_account_pk: vec![0, 1, 2],
            predecessor_account_id,
            input: vec![],
            block_index: 0,
            block_timestamp: 0,
            account_balance: 10000 * 10u128.pow(24),
            account_locked_balance: 0,
            storage_usage: 10u64.pow(6),
            attached_deposit: 1000 * 10u128.pow(24),
            prepaid_gas: 10u64.pow(18),
            random_seed: vec![0, 1, 2],
            is_view: false,
            output_data_receivers: vec![],
            epoch_height: 0,
        }
    }

    #[test]
    #[should_panic(expected = "Invalid outcome list either exceeds min of: 2 or max of 8")]
    fn dr_new_single_outcome() {
        testing_env!(get_context(token()));
        let whitelist = Some(vec![registry_entry(bob()), registry_entry(carol())]);
        let mut contract = Contract::new(whitelist, config());

        contract.dr_new(bob(), 100, NewDataRequestArgs{
            sources: Some(Vec::new()),
            outcomes: Some(vec!["a".to_string()].to_vec()),
            challenge_period: U64(1500),
            description: Some("a".to_string()),
            tags: vec!["1".to_string()],
            data_type: data_request::DataRequestDataType::String,
        });
    }


    #[test]
    #[should_panic(expected = "Err predecessor is not whitelisted")]
    fn dr_new_non_whitelisted() {
        testing_env!(get_context(token()));
        let whitelist = Some(vec![registry_entry(bob()), registry_entry(carol())]);
        let mut contract = Contract::new(whitelist, config());
        contract.dr_new(alice(), 100, NewDataRequestArgs{
            sources: Some(Vec::new()),
            outcomes: None,
            challenge_period: U64(0),
            description: Some("a".to_string()),
            tags: vec!["1".to_string()],
            data_type: data_request::DataRequestDataType::String,
        });
    }

    #[test]
    #[should_panic(expected = "This function can only be called by token.near")]
    fn dr_new_non_payment_token() {
        testing_env!(get_context(alice()));
        let whitelist = Some(vec![registry_entry(bob()), registry_entry(carol())]);
        let mut contract = Contract::new(whitelist, config());
        contract.dr_new(bob(), 100, NewDataRequestArgs{
            sources: Some(Vec::new()),
            outcomes: None,
            challenge_period: U64(0),
            description: Some("a".to_string()),
            tags: vec!["1".to_string()],
            data_type: data_request::DataRequestDataType::String,
        });
    }

    #[test]
    #[should_panic(expected = "Too many sources provided, max sources is: 8")]
    fn dr_new_arg_source_exceed() {
        testing_env!(get_context(token()));
        let whitelist = Some(vec![registry_entry(bob()), registry_entry(carol())]);
        let mut contract = Contract::new(whitelist, config());
        let x1 = Source {end_point: "1".to_string(), source_path: "1".to_string()};
        let x2 = Source {end_point: "2".to_string(), source_path: "2".to_string()};
        let x3 = Source {end_point: "3".to_string(), source_path: "3".to_string()};
        let x4 = Source {end_point: "4".to_string(), source_path: "4".to_string()};
        let x5 = Source {end_point: "5".to_string(), source_path: "5".to_string()};
        let x6 = Source {end_point: "6".to_string(), source_path: "6".to_string()};
        let x7 = Source {end_point: "7".to_string(), source_path: "7".to_string()};
        let x8 = Source {end_point: "8".to_string(), source_path: "8".to_string()};
        let x9 = Source {end_point: "9".to_string(), source_path: "9".to_string()};
        contract.dr_new(bob(), 100, NewDataRequestArgs{
            sources: Some(vec![x1,x2,x3,x4,x5,x6,x7,x8,x9]),
            outcomes: None,
            challenge_period: U64(1000),
            description: None,
            tags: vec!["1".to_string()],
            data_type: data_request::DataRequestDataType::String,
        });
    }

    #[test]
    #[should_panic(expected = "Invalid outcome list either exceeds min of: 2 or max of 8")]
    fn dr_new_arg_outcome_exceed() {
        testing_env!(get_context(token()));
        let whitelist = Some(vec![registry_entry(bob()), registry_entry(carol())]);
        let mut contract = Contract::new(whitelist, config());

        contract.dr_new(bob(), 100, NewDataRequestArgs{
            sources: Some(Vec::new()),
            outcomes: Some(vec![
                "1".to_string(),
                "2".to_string(),
                "3".to_string(),
                "4".to_string(),
                "5".to_string(),
                "6".to_string(),
                "7".to_string(),
                "8".to_string(),
                "9".to_string()
            ]),
            challenge_period: U64(1000),
            description: Some("a".to_string()),
            tags: vec!["1".to_string()],
            data_type: data_request::DataRequestDataType::String,
        });
    }

    #[test]
    #[should_panic(expected = "Description should be filled when no sources are given")]
    fn dr_description_required_no_sources() {
        testing_env!(get_context(token()));
        let whitelist = Some(vec![registry_entry(bob()), registry_entry(carol())]);
        let mut contract = Contract::new(whitelist, config());
        contract.dr_new(bob(), 100, NewDataRequestArgs{
            sources: Some(vec![]),
            outcomes: None,
            challenge_period: U64(1000),
            description: None,
            tags: vec!["1".to_string()],
            data_type: data_request::DataRequestDataType::String,
        });
    }

    #[test]
    #[should_panic(expected = "Challenge shorter than minimum challenge period")]
    fn dr_new_arg_challenge_period_below_min() {
        testing_env!(get_context(token()));
        let whitelist = Some(vec![registry_entry(bob()), registry_entry(carol())]);
        let mut contract = Contract::new(whitelist, config());

        contract.dr_new(bob(), 100, NewDataRequestArgs{
            sources: Some(Vec::new()),
            outcomes: None,
            challenge_period: U64(999),
            description: Some("a".to_string()),
            tags: vec!["1".to_string()],
            data_type: data_request::DataRequestDataType::String,
        });
    }

    #[test]
    #[should_panic(expected = "Challenge period exceeds maximum challenge period")]
    fn dr_new_arg_challenge_period_exceed() {
        testing_env!(get_context(token()));
        let whitelist = Some(vec![registry_entry(bob()), registry_entry(carol())]);
        let mut contract = Contract::new(whitelist, config());

        contract.dr_new(bob(), 100, NewDataRequestArgs{
            sources: Some(Vec::new()),
            outcomes: None,
            challenge_period: U64(3001),
            description: Some("a".to_string()),
            tags: vec!["1".to_string()],
            data_type: data_request::DataRequestDataType::String,
        });
    }

    #[test]
    #[should_panic(expected = "Validity bond of 100 not reached, received only 90")]
    fn dr_new_not_enough_amount() {
        testing_env!(get_context(token()));
        let whitelist = Some(vec![registry_entry(bob()), registry_entry(carol())]);
        let mut contract = Contract::new(whitelist, config());

        contract.dr_new(bob(), 90, NewDataRequestArgs{
            sources: Some(Vec::new()),
            outcomes: None,
            challenge_period: U64(1500),
            description: Some("a".to_string()),
            tags: vec!["1".to_string()],
            data_type: data_request::DataRequestDataType::String,
        });
    }

    #[test]
    fn dr_new_success() {
        testing_env!(get_context(token()));
        let whitelist = Some(vec![registry_entry(bob()), registry_entry(carol())]);
        let mut contract = Contract::new(whitelist, config());

        let amount : Balance = contract.dr_new(bob(), 100, NewDataRequestArgs{
            sources: Some(Vec::new()),
            outcomes: None,
            challenge_period: U64(1500),
            description: Some("a".to_string()),
            tags: vec!["1".to_string()],
            data_type: data_request::DataRequestDataType::String,
        });
        assert_eq!(amount, 0);
    }

    fn dr_new(contract : &mut Contract) {
        contract.dr_new(bob(), 100, NewDataRequestArgs{
            sources: Some(Vec::new()),
            outcomes: Some(vec!["a".to_string(), "b".to_string()].to_vec()),
            challenge_period: U64(1500),
            description: Some("a".to_string()),
            tags: vec!["1".to_string()],
            data_type: data_request::DataRequestDataType::String,
        });
    }

    #[test]
    #[should_panic(expected = "This function can only be called by token.near")]
    fn dr_stake_non_stake_token() {
        testing_env!(get_context(token()));
        let whitelist = Some(vec![registry_entry(bob()), registry_entry(carol())]);
        let mut contract = Contract::new(whitelist, config());
        dr_new(&mut contract);

        testing_env!(get_context(alice()));
        contract.dr_stake(alice(),100,  StakeDataRequestArgs{
            id: U64(0),
            outcome: data_request::Outcome::Answer(AnswerType::String("42".to_string()))
        });
    }

    #[test]
    #[should_panic(expected = "ERR_DATA_REQUEST_NOT_FOUND")]
    fn dr_stake_not_existing() {
        testing_env!(get_context(token()));
        let whitelist = Some(vec![registry_entry(bob()), registry_entry(carol())]);
        let mut contract = Contract::new(whitelist, config());
        contract.dr_stake(alice(),100,  StakeDataRequestArgs{
            id: U64(0),
            outcome: data_request::Outcome::Answer(AnswerType::String("42".to_string()))
        });
    }

    #[test]
    #[should_panic(expected = "Incompatible outcome")]
    fn dr_stake_incompatible_answer() {
        testing_env!(get_context(token()));
        let whitelist = Some(vec![registry_entry(bob()), registry_entry(carol())]);
        let mut contract = Contract::new(whitelist, config());
        dr_new(&mut contract);

        contract.dr_stake(alice(),100,  StakeDataRequestArgs{
            id: U64(0),
            outcome: data_request::Outcome::Answer(AnswerType::String("42".to_string()))
        });
    }

    #[test]
    #[should_panic(expected = "Can't stake in finalized DataRequest")]
    fn dr_stake_finalized_market() {
        testing_env!(get_context(token()));
        let whitelist = Some(vec![registry_entry(bob()), registry_entry(carol())]);
        let mut contract = Contract::new(whitelist, config());
        dr_new(&mut contract);

        contract.dr_stake(alice(), 200, StakeDataRequestArgs{
            id: U64(0),
            outcome: data_request::Outcome::Answer(AnswerType::String("a".to_string()))
        });

        let mut ct : VMContext = get_context(token());
        ct.block_timestamp = 1501;
        testing_env!(ct);

        let contract = finalize(&mut contract, 0);
        contract.dr_stake(alice(), 200, StakeDataRequestArgs{
            id: U64(0),
            outcome: data_request::Outcome::Answer(AnswerType::String("b".to_string()))
        });
    }


    #[test]
    #[should_panic(expected = "Invalid outcome list either exceeds min of: 2 or max of 8")]
    fn dr_invalid_outcome_list() {
        testing_env!(get_context(token()));
        let whitelist = Some(vec![registry_entry(bob()), registry_entry(carol())]);
        let mut contract = Contract::new(whitelist, config());

        contract.dr_new(bob(), 100, NewDataRequestArgs{
            sources: Some(Vec::new()),
            outcomes: Some(vec!["a".to_string()].to_vec()),
            challenge_period: U64(1500),
            description: Some("a".to_string()),
            tags: vec!["1".to_string()],
            data_type: data_request::DataRequestDataType::String,
        });

        contract.dr_stake(alice(), 200, StakeDataRequestArgs{
            id: U64(0),
            outcome: data_request::Outcome::Answer(AnswerType::String("a".to_string()))
        });
    }

    #[test]
    fn dr_stake_success_partial() {
        testing_env!(get_context(token()));
        let whitelist = Some(vec![registry_entry(bob()), registry_entry(carol())]);
        let mut contract = Contract::new(whitelist, config());
        dr_new(&mut contract);

        let _b = contract.dr_stake(alice(), 5, StakeDataRequestArgs{
            id: U64(0),
            outcome: data_request::Outcome::Answer(AnswerType::String("a".to_string()))
        });
        // assert_eq!(b, 0, "Invalid balance");

        let request : DataRequest = contract.data_requests.get(0).unwrap();
        assert_eq!(request.resolution_windows.len(), 1);


        let round0 : ResolutionWindow = request.resolution_windows.get(0).unwrap();
        assert_eq!(round0.round, 0);
        assert_eq!(round0.end_time, 1500);
        assert_eq!(round0.bond_size, 200);
    }

    #[test]
    fn dr_stake_success_full_at_t0() {
        testing_env!(get_context(token()));
        let whitelist = Some(vec![registry_entry(bob()), registry_entry(carol())]);
        let mut contract = Contract::new(whitelist, config());
        dr_new(&mut contract);

        let _b = contract.dr_stake(alice(), 200, StakeDataRequestArgs{
            id: U64(0),
            outcome: data_request::Outcome::Answer(AnswerType::String("a".to_string()))
        });
        // assert_eq!(b, 0, "Invalid balance");

        let request : DataRequest = contract.data_requests.get(0).unwrap();
        assert_eq!(request.resolution_windows.len(), 2);

        let round0 : ResolutionWindow = request.resolution_windows.get(0).unwrap();
        assert_eq!(round0.round, 0);
        assert_eq!(round0.end_time, 1500);
        assert_eq!(round0.bond_size, 200);

        let round1 : ResolutionWindow = request.resolution_windows.get(1).unwrap();
        assert_eq!(round1.round, 1);
        assert_eq!(round1.end_time, 1000);
        assert_eq!(round1.bond_size, 400);
    }

    #[test]
    fn dr_stake_success_overstake_at_t600() {
        testing_env!(get_context(token()));
        let whitelist = Some(vec![registry_entry(bob()), registry_entry(carol())]);
        let mut contract = Contract::new(whitelist, config());
        dr_new(&mut contract);

        let mut ct : VMContext = get_context(token());
        ct.block_timestamp = 600;
        testing_env!(ct);

        let _b = contract.dr_stake(alice(), 300, StakeDataRequestArgs{
            id: U64(0),
            outcome: data_request::Outcome::Answer(AnswerType::String("a".to_string()))
        });
        // assert_eq!(b, 100, "Invalid balance");

        let request : DataRequest = contract.data_requests.get(0).unwrap();
        assert_eq!(request.resolution_windows.len(), 2);

        let round0 : ResolutionWindow = request.resolution_windows.get(0).unwrap();
        assert_eq!(round0.round, 0);
        assert_eq!(round0.end_time, 2100);
        assert_eq!(round0.bond_size, 200);

        let round1 : ResolutionWindow = request.resolution_windows.get(1).unwrap();
        assert_eq!(round1.round, 1);
        assert_eq!(round1.end_time, 1600);
        assert_eq!(round1.bond_size, 400);
    }

    #[test]
    #[should_panic(expected = "Can only be finalized by final arbitrator")]
    fn dr_finalize_final_arb() {
        testing_env!(get_context(token()));
        let whitelist = Some(vec![registry_entry(bob()), registry_entry(carol())]);
        let mut c: OracleConfig = config();
        c.final_arbitrator_invoke_amount = U128(150);
        let mut contract = Contract::new(whitelist, c);
        dr_new(&mut contract);

        contract.dr_stake(alice(), 200, StakeDataRequestArgs{
            id: U64(0),
            outcome: data_request::Outcome::Answer(AnswerType::String("a".to_string()))
        });

        contract.dr_finalize(U64(0));
    }

    #[test]
    #[should_panic(expected = "No bonded outcome found")]
    fn dr_finalize_no_resolutions() {
        testing_env!(get_context(token()));
        let whitelist = Some(vec![registry_entry(bob()), registry_entry(carol())]);
        let mut contract = Contract::new(whitelist, config());
        dr_new(&mut contract);

        finalize(&mut contract, 0);
    }

    #[test]
    #[should_panic(expected = "Error can only be finalized after final dispute round has timed out")]
    fn dr_finalize_active_challenge() {
        testing_env!(get_context(token()));
        let whitelist = Some(vec![registry_entry(bob()), registry_entry(carol())]);
        let mut contract = Contract::new(whitelist, config());
        dr_new(&mut contract);

        contract.dr_stake(alice(), 200, StakeDataRequestArgs{
            id: U64(0),
            outcome: data_request::Outcome::Answer(AnswerType::String("a".to_string()))
        });

        contract.dr_finalize(U64(0));
    }

    #[test]
    fn dr_finalize_success() {
        testing_env!(get_context(token()));
        let whitelist = Some(vec![registry_entry(bob()), registry_entry(carol())]);
        let mut contract = Contract::new(whitelist, config());
        dr_new(&mut contract);

        contract.dr_stake(alice(), 200, StakeDataRequestArgs{
            id: U64(0),
            outcome: data_request::Outcome::Answer(AnswerType::String("a".to_string()))
        });

        let mut ct : VMContext = get_context(token());
        ct.block_timestamp = 1501;
        testing_env!(ct);

        let contract = finalize(&mut contract, 0);

        let request : DataRequest = contract.data_requests.get(0).unwrap();
        assert_eq!(request.resolution_windows.len(), 2);
        assert_eq!(request.finalized_outcome.unwrap(), data_request::Outcome::Answer(AnswerType::String("a".to_string())));
    }

    #[test]
    #[should_panic(expected = "Outcome is incompatible for this round")]
    fn dr_stake_same_outcome() {
        testing_env!(get_context(token()));
        let whitelist = Some(vec![registry_entry(bob()), registry_entry(carol())]);
        let mut contract = Contract::new(whitelist, config());
        dr_new(&mut contract);

        contract.dr_stake(alice(), 300, StakeDataRequestArgs{
            id: U64(0),
            outcome: data_request::Outcome::Answer(AnswerType::String("a".to_string()))
        });

        contract.dr_stake(alice(), 500, StakeDataRequestArgs{
            id: U64(0),
            outcome: data_request::Outcome::Answer(AnswerType::String("a".to_string()))
        });
    }


    fn dr_finalize(contract: &mut Contract, outcome: Outcome) {
        contract.dr_stake(alice(), 2000, StakeDataRequestArgs{
            id: U64(0),
            outcome: outcome
        });

        let mut ct : VMContext = get_context(token());
        ct.block_timestamp = 1501;
        testing_env!(ct);

        finalize(contract, 0);
    }

    #[test]
    #[should_panic(expected = "ERR_DATA_REQUEST_NOT_FOUND")]
    fn dr_unstake_invalid_id() {
        testing_env!(get_context(token()));
        let whitelist = Some(vec![registry_entry(bob()), registry_entry(carol())]);
        let mut contract = Contract::new(whitelist, config());

        contract.dr_unstake(U64(0), 0, data_request::Outcome::Answer(AnswerType::String("a".to_string())), U128(0));
    }

    #[test]
    #[should_panic(expected = "Cannot withdraw from bonded outcome")]
    fn dr_unstake_bonded_outcome() {
        testing_env!(get_context(token()));
        let whitelist = Some(vec![registry_entry(bob()), registry_entry(carol())]);
        let mut contract = Contract::new(whitelist, config());
        dr_new(&mut contract);
        dr_finalize(&mut contract, data_request::Outcome::Answer(AnswerType::String("a".to_string())));

        contract.dr_unstake(U64(0), 0, data_request::Outcome::Answer(AnswerType::String("a".to_string())), U128(0));
    }

    #[test]
    #[should_panic(expected = "token.near has less staked on this outcome (0) than unstake amount")]
    fn dr_unstake_bonded_outcome_c() {
        testing_env!(get_context(token()));
        let whitelist = Some(vec![registry_entry(bob()), registry_entry(carol())]);
        let mut contract = Contract::new(whitelist, config());
        dr_new(&mut contract);
        dr_finalize(&mut contract, data_request::Outcome::Answer(AnswerType::String("a".to_string())));

        contract.dr_unstake(U64(0), 0, data_request::Outcome::Answer(AnswerType::String("c".to_string())), U128(1));
    }

    #[test]
    #[should_panic(expected = "alice.near has less staked on this outcome (10) than unstake amount")]
    fn dr_unstake_too_much() {
        testing_env!(get_context(token()));
        let whitelist = Some(vec![registry_entry(bob()), registry_entry(carol())]);
        let mut contract = Contract::new(whitelist, config());
        dr_new(&mut contract);

        contract.dr_stake(alice(), 10, StakeDataRequestArgs{
            id: U64(0),
            outcome: data_request::Outcome::Answer(AnswerType::String("b".to_string()))
        });

        testing_env!(get_context(alice()));
        contract.dr_unstake(U64(0), 0, data_request::Outcome::Answer(AnswerType::String("b".to_string())), U128(11));
    }

    #[test]
    fn dr_unstake_success() {
        testing_env!(get_context(token()));
        let whitelist = Some(vec![registry_entry(bob()), registry_entry(carol())]);
        let mut contract = Contract::new(whitelist, config());
        dr_new(&mut contract);

        let outcome = data_request::Outcome::Answer(AnswerType::String("b".to_string()));
        contract.dr_stake(alice(), 10, StakeDataRequestArgs{
            id: U64(0),
            outcome: data_request::Outcome::Answer(AnswerType::String("b".to_string()))
        });

        testing_env!(get_context(alice()));

        // verify initial storage
        assert_eq!(contract.
            data_requests.get(0).unwrap().
            resolution_windows.get(0).unwrap().
            user_to_outcome_to_stake.get(&alice()).unwrap().get(&outcome).unwrap(), 10);
        assert_eq!(contract.
            data_requests.get(0).unwrap().
            resolution_windows.get(0).unwrap().
            outcome_to_stake.get(&outcome).unwrap(), 10);

        contract.dr_unstake(U64(0), 0, data_request::Outcome::Answer(AnswerType::String("b".to_string())), U128(1));

        // verify storage after unstake
        assert_eq!(contract.
            data_requests.get(0).unwrap().
            resolution_windows.get(0).unwrap().
            user_to_outcome_to_stake.get(&alice()).unwrap().get(&outcome).unwrap(), 9);
        assert_eq!(contract.
            data_requests.get(0).unwrap().
            resolution_windows.get(0).unwrap().
            outcome_to_stake.get(&outcome).unwrap(), 9);
    }

    #[test]
    #[should_panic(expected = "ERR_DATA_REQUEST_NOT_FOUND")]
    fn dr_claim_invalid_id() {
        testing_env!(get_context(token()));
        let whitelist = Some(vec![registry_entry(bob()), registry_entry(carol())]);
        let mut contract = Contract::new(whitelist, config());

        contract.dr_claim(alice(), U64(0));
    }

    #[test]
    fn dr_claim_success() {
        testing_env!(get_context(token()));
        let whitelist = Some(vec![registry_entry(bob()), registry_entry(carol())]);
        let mut contract = Contract::new(whitelist, config());
        dr_new(&mut contract);
        dr_finalize(&mut contract, data_request::Outcome::Answer(AnswerType::String("a".to_string())));

        contract.dr_claim(alice(), U64(0));
    }

    #[test]
    fn d_claim_single() {
        testing_env!(get_context(token()));
        let whitelist = Some(vec![registry_entry(bob()), registry_entry(carol())]);
        let mut contract = Contract::new(whitelist, config());
        dr_new(&mut contract);
        dr_finalize(&mut contract, data_request::Outcome::Answer(AnswerType::String("a".to_string())));

        let mut d = contract.data_requests.get(0).unwrap();
        // validity bond
        assert_eq!(sum_claim_res(d.claim(alice())), 200);
    }

    #[test]
    fn d_claim_same_twice() {
        testing_env!(get_context(token()));
        let whitelist = Some(vec![registry_entry(bob()), registry_entry(carol())]);
        let mut contract = Contract::new(whitelist, config());
        dr_new(&mut contract);
        dr_finalize(&mut contract, data_request::Outcome::Answer(AnswerType::String("a".to_string())));

        let mut d = contract.data_requests.get(0).unwrap();
        // validity bond
        assert_eq!(sum_claim_res(d.claim(alice())), 200);
        assert_eq!(sum_claim_res(d.claim(alice())), 0);
    }

    #[test]
    fn d_validity_bond() {
        testing_env!(get_context(token()));
        let whitelist = Some(vec![registry_entry(bob()), registry_entry(carol())]);
        let mut config = config();
        config.validity_bond = U128(2);
        let mut contract = Contract::new(whitelist, config);
        dr_new(&mut contract);
        dr_finalize(&mut contract, data_request::Outcome::Answer(AnswerType::String("a".to_string())));

        let mut d = contract.data_requests.get(0).unwrap();
        // fees (100% of TVL)
        assert_eq!(sum_claim_res(d.claim(alice())), 294);
    }

    #[test]
    fn d_claim_double() {
        testing_env!(get_context(token()));
        let whitelist = Some(vec![registry_entry(bob()), registry_entry(carol())]);
        let mut contract = Contract::new(whitelist, config());
        dr_new(&mut contract);

        contract.dr_stake(bob(), 100, StakeDataRequestArgs{
            id: U64(0),
            outcome: data_request::Outcome::Answer(AnswerType::String("a".to_string()))
        });
        dr_finalize(&mut contract, data_request::Outcome::Answer(AnswerType::String("a".to_string())));

        let mut d = contract.data_requests.get(0).unwrap();
        // validity bond
        assert_eq!(sum_claim_res(d.claim(alice())), 100);
        assert_eq!(sum_claim_res(d.claim(bob())), 100);
    }

    #[test]
    fn d_claim_2rounds_single() {
        testing_env!(get_context(token()));
        let whitelist = Some(vec![registry_entry(bob()), registry_entry(carol())]);
        let mut config = config();
        config.final_arbitrator_invoke_amount = U128(1000);
        let mut contract = Contract::new(whitelist, config);
        dr_new(&mut contract);

        contract.dr_stake(bob(), 200, StakeDataRequestArgs{
            id: U64(0),
            outcome: data_request::Outcome::Answer(AnswerType::String("a".to_string()))
        });
        dr_finalize(&mut contract, data_request::Outcome::Answer(AnswerType::String("b".to_string())));

        let mut d = contract.data_requests.get(0).unwrap();
        // validity bond + round 0 stake
        assert_eq!(sum_claim_res(d.claim(alice())), 600);
        assert_eq!(sum_claim_res(d.claim(bob())), 0);
    }

    #[test]
    fn d_claim_2rounds_double() {
        testing_env!(get_context(token()));
        let whitelist = Some(vec![registry_entry(bob()), registry_entry(carol())]);
        let mut config = config();
        config.final_arbitrator_invoke_amount = U128(1000);
        let mut contract = Contract::new(whitelist, config);
        dr_new(&mut contract);

        contract.dr_stake(bob(), 200, StakeDataRequestArgs{
            id: U64(0),
            outcome: data_request::Outcome::Answer(AnswerType::String("a".to_string()))
        });
        contract.dr_stake(carol(), 100, StakeDataRequestArgs{
            id: U64(0),
            outcome: data_request::Outcome::Answer(AnswerType::String("b".to_string()))
        });
        dr_finalize(&mut contract, data_request::Outcome::Answer(AnswerType::String("b".to_string())));

        let mut d = contract.data_requests.get(0).unwrap();
        // validity bond + round 0 stake
        assert_eq!(sum_claim_res(d.claim(alice())), 450);
        assert_eq!(sum_claim_res(d.claim(bob())), 0);
        assert_eq!(sum_claim_res(d.claim(carol())), 150);
    }

    #[test]
    fn d_claim_3rounds_single() {
        testing_env!(get_context(token()));
        let whitelist = Some(vec![registry_entry(bob()), registry_entry(carol())]);
        let mut config = config();
        config.final_arbitrator_invoke_amount = U128(1000);
        let mut contract = Contract::new(whitelist, config);
        dr_new(&mut contract);

        contract.dr_stake(bob(), 200, StakeDataRequestArgs{
            id: U64(0),
            outcome: data_request::Outcome::Answer(AnswerType::String("a".to_string()))
        });
        contract.dr_stake(carol(), 400, StakeDataRequestArgs{
            id: U64(0),
            outcome: data_request::Outcome::Answer(AnswerType::String("b".to_string()))
        });
        dr_finalize(&mut contract, data_request::Outcome::Answer(AnswerType::String("a".to_string())));

        let mut d = contract.data_requests.get(0).unwrap();
        // round 1 stake
        assert_eq!(sum_claim_res(d.claim(alice())), 1120);
        // validity bond
        assert_eq!(sum_claim_res(d.claim(bob())), 280);
        assert_eq!(sum_claim_res(d.claim(carol())), 0);
    }

    #[test]
    fn d_claim_3rounds_double_round0() {
        testing_env!(get_context(token()));
        let whitelist = Some(vec![registry_entry(bob()), registry_entry(carol())]);
        let mut config = config();
        config.final_arbitrator_invoke_amount = U128(1000);
        let mut contract = Contract::new(whitelist, config);
        dr_new(&mut contract);

        contract.dr_stake(bob(), 100, StakeDataRequestArgs{
            id: U64(0),
            outcome: data_request::Outcome::Answer(AnswerType::String("a".to_string()))
        });
        contract.dr_stake(dave(), 100, StakeDataRequestArgs{
            id: U64(0),
            outcome: data_request::Outcome::Answer(AnswerType::String("a".to_string()))
        });
        contract.dr_stake(carol(), 400, StakeDataRequestArgs{
            id: U64(0),
            outcome: data_request::Outcome::Answer(AnswerType::String("b".to_string()))
        });
        dr_finalize(&mut contract, data_request::Outcome::Answer(AnswerType::String("a".to_string())));

        let mut d = contract.data_requests.get(0).unwrap();
        // round 1 stake
        assert_eq!(sum_claim_res(d.claim(alice())), 1120);
        // 50% of validity bond
        assert_eq!(sum_claim_res(d.claim(bob())), 140);
        assert_eq!(sum_claim_res(d.claim(carol())), 0);
        // 50% of validity bond
        assert_eq!(sum_claim_res(d.claim(dave())), 140);
    }

    #[test]
    fn d_claim_3rounds_double_round2() {
        testing_env!(get_context(token()));
        let whitelist = Some(vec![registry_entry(bob()), registry_entry(carol())]);
        let mut config = config();
        config.final_arbitrator_invoke_amount = U128(1000);
        let mut contract = Contract::new(whitelist, config);
        dr_new(&mut contract);

        contract.dr_stake(bob(), 200, StakeDataRequestArgs{
            id: U64(0),
            outcome: data_request::Outcome::Answer(AnswerType::String("a".to_string()))
        });
        contract.dr_stake(carol(), 400, StakeDataRequestArgs{
            id: U64(0),
            outcome: data_request::Outcome::Answer(AnswerType::String("b".to_string()))
        });
        contract.dr_stake(dave(), 300, StakeDataRequestArgs{
            id: U64(0),
            outcome: data_request::Outcome::Answer(AnswerType::String("a".to_string()))
        });
        dr_finalize(&mut contract, data_request::Outcome::Answer(AnswerType::String("a".to_string())));

        let mut d = contract.data_requests.get(0).unwrap();
        // 5/8 of round 1 stake
        assert_eq!(sum_claim_res(d.claim(alice())), 700);
        // validity bond
        assert_eq!(sum_claim_res(d.claim(bob())), 280);
        assert_eq!(sum_claim_res(d.claim(carol())), 0);
        // 3/8 of round 1 stake
        assert_eq!(sum_claim_res(d.claim(dave())), 420);
    }

    #[test]
    fn d_claim_final_arb() {
        testing_env!(get_context(token()));
        let whitelist = Some(vec![registry_entry(bob()), registry_entry(carol())]);
        let mut contract = Contract::new(whitelist, config());
        // needed for final arb function
        dr_new(&mut contract);

        contract.dr_stake(alice(), 200, StakeDataRequestArgs{
            id: U64(0),
            outcome: data_request::Outcome::Answer(AnswerType::String("a".to_string()))
        });
        // This round exceeds final arb limit, will be used as signal
        contract.dr_stake(bob(), 400, StakeDataRequestArgs{
            id: U64(0),
            outcome: data_request::Outcome::Answer(AnswerType::String("b".to_string()))
        });

        testing_env!(get_context(alice()));
        contract.dr_final_arbitrator_finalize(U64(0), data_request::Outcome::Answer(AnswerType::String("a".to_string())));

        let mut d = contract.data_requests.get(0).unwrap();
        assert_eq!(sum_claim_res(d.claim(alice())), 600);
        assert_eq!(sum_claim_res(d.claim(bob())), 0);
    }

    #[test]
    fn d_claim_final_arb_extra_round() {
        testing_env!(get_context(token()));
        let whitelist = Some(vec![registry_entry(bob()), registry_entry(carol())]);
        let mut config = config();
        config.final_arbitrator_invoke_amount = U128(600);
        let mut contract = Contract::new(whitelist, config);
        // needed for final arb function
        dr_new(&mut contract);

        contract.dr_stake(alice(), 200, StakeDataRequestArgs{
            id: U64(0),
            outcome: data_request::Outcome::Answer(AnswerType::String("a".to_string()))
        });
        contract.dr_stake(bob(), 400, StakeDataRequestArgs{
            id: U64(0),
            outcome: data_request::Outcome::Answer(AnswerType::String("b".to_string()))
        });
        // This round exceeds final arb limit, will be used as signal
        contract.dr_stake(carol(), 800, StakeDataRequestArgs{
            id: U64(0),
            outcome: data_request::Outcome::Answer(AnswerType::String("a".to_string()))
        });

        testing_env!(get_context(alice()));
        contract.dr_final_arbitrator_finalize(U64(0), data_request::Outcome::Answer(AnswerType::String("a".to_string())));

        let mut d = contract.data_requests.get(0).unwrap();
        // validity bond
        assert_eq!(sum_claim_res(d.claim(alice())), 280);
        assert_eq!(sum_claim_res(d.claim(bob())), 0);
        // round 1 funds
        assert_eq!(sum_claim_res(d.claim(carol())), 1120);
    }

    #[test]
    fn d_claim_final_arb_extra_round2() {
        testing_env!(get_context(token()));
        let whitelist = Some(vec![registry_entry(bob()), registry_entry(carol())]);
        let mut config = config();
        config.final_arbitrator_invoke_amount = U128(600);
        let mut contract = Contract::new(whitelist, config);
        // needed for final arb function
        dr_new(&mut contract);

        contract.dr_stake(alice(), 200, StakeDataRequestArgs{
            id: U64(0),
            outcome: data_request::Outcome::Answer(AnswerType::String("a".to_string()))
        });
        contract.dr_stake(bob(), 400, StakeDataRequestArgs{
            id: U64(0),
            outcome: data_request::Outcome::Answer(AnswerType::String("b".to_string()))
        });
        // This round exceeds final arb limit, will be used as signal
        contract.dr_stake(carol(), 800, StakeDataRequestArgs{
            id: U64(0),
            outcome: data_request::Outcome::Answer(AnswerType::String("a".to_string()))
        });

        testing_env!(get_context(alice()));
        contract.dr_final_arbitrator_finalize(U64(0), data_request::Outcome::Answer(AnswerType::String("b".to_string())));

        let mut d = contract.data_requests.get(0).unwrap();
        assert_eq!(sum_claim_res(d.claim(alice())), 0);
        // validity bond (100), round0 (200), round2 (800)
        assert_eq!(sum_claim_res(d.claim(bob())), 1400);
        assert_eq!(sum_claim_res(d.claim(carol())), 0);
    }

    #[test]
    #[should_panic(expected = "Final arbitrator is invoked for `DataRequest` with id: 0")]
    fn dr_final_arb_invoked() {
        testing_env!(get_context(token()));
        let whitelist = Some(vec![registry_entry(bob()), registry_entry(carol())]);
        let config = config();
        let mut contract = Contract::new(whitelist, config);
        dr_new(&mut contract);

        contract.dr_stake(alice(), 200, StakeDataRequestArgs{
            id: U64(0),
            outcome: data_request::Outcome::Answer(AnswerType::String("a".to_string()))
        });
        contract.dr_stake(bob(), 400, StakeDataRequestArgs{
            id: U64(0),
            outcome: data_request::Outcome::Answer(AnswerType::String("b".to_string()))
        });
        contract.dr_stake(carol(), 400, StakeDataRequestArgs{
            id: U64(0),
            outcome: data_request::Outcome::Answer(AnswerType::String("a".to_string()))
        });
    }

    #[test]
    #[should_panic(expected = "Incompatible outcome")]
    fn dr_final_arb_invalid_outcome() {
        testing_env!(get_context(token()));
        let whitelist = Some(vec![registry_entry(bob()), registry_entry(carol())]);
        let config = config();
        let mut contract = Contract::new(whitelist, config);
        // needed for final arb function
        dr_new(&mut contract);


        contract.dr_stake(alice(), 200, StakeDataRequestArgs{
            id: U64(0),
            outcome: data_request::Outcome::Answer(AnswerType::String("a".to_string()))
        });

        testing_env!(get_context(alice()));
        contract.dr_final_arbitrator_finalize(U64(0), data_request::Outcome::Answer(AnswerType::String("c".to_string())));
    }

    #[test]
    #[should_panic(expected = "assertion failed: `(left == right)`\n  left: `\"alice.near\"`,\n right: `\"bob.near\"`: sender is not the final arbitrator of this `DataRequest`, the final arbitrator is: alice.near")]
    fn dr_final_arb_non_arb() {
        testing_env!(get_context(token()));
        let whitelist = Some(vec![registry_entry(bob()), registry_entry(carol())]);
        let config = config();
        let mut contract = Contract::new(whitelist, config);
        // needed for final arb function
        dr_new(&mut contract);


        contract.dr_stake(alice(), 200, StakeDataRequestArgs{
            id: U64(0),
            outcome: data_request::Outcome::Answer(AnswerType::String("a".to_string()))
        });

        testing_env!(get_context(bob()));
        contract.dr_final_arbitrator_finalize(U64(0), data_request::Outcome::Answer(AnswerType::String("b".to_string())));
    }

    #[test]
    #[should_panic(expected = "Can't stake in finalized DataRequest")]
    fn dr_final_arb_twice() {
        testing_env!(get_context(token()));
        let whitelist = Some(vec![registry_entry(bob()), registry_entry(carol())]);
        let config = config();
        let mut contract = Contract::new(whitelist, config);
        // needed for final arb function
        dr_new(&mut contract);


        contract.dr_stake(alice(), 200, StakeDataRequestArgs{
            id: U64(0),
            outcome: data_request::Outcome::Answer(AnswerType::String("a".to_string()))
        });
        // This round exceeds final arb limit, will be used as signal
        contract.dr_stake(bob(), 400, StakeDataRequestArgs{
            id: U64(0),
            outcome: data_request::Outcome::Answer(AnswerType::String("b".to_string()))
        });

        testing_env!(get_context(alice()));
        contract.dr_final_arbitrator_finalize(U64(0), data_request::Outcome::Answer(AnswerType::String("b".to_string())));
        contract.dr_final_arbitrator_finalize(U64(0), data_request::Outcome::Answer(AnswerType::String("a".to_string())));
    }

    #[test]
    fn dr_final_arb_execute() {
        testing_env!(get_context(token()));
        let whitelist = Some(vec![registry_entry(bob()), registry_entry(carol())]);
        let config = config();
        let mut contract = Contract::new(whitelist, config);
        // needed for final arb function
        dr_new(&mut contract);

        contract.dr_stake(alice(), 200, StakeDataRequestArgs{
            id: U64(0),
            outcome: data_request::Outcome::Answer(AnswerType::String("a".to_string()))
        });
        // This round exceeds final arb limit, will be used as signal
        contract.dr_stake(bob(), 400, StakeDataRequestArgs{
            id: U64(0),
            outcome: data_request::Outcome::Answer(AnswerType::String("b".to_string()))
        });

        testing_env!(get_context(alice()));
        contract.dr_final_arbitrator_finalize(U64(0), data_request::Outcome::Answer(AnswerType::String("b".to_string())));

        let request : DataRequest = contract.data_requests.get(0).unwrap();
        assert_eq!(request.resolution_windows.len(), 2);
        assert_eq!(request.finalized_outcome.unwrap(), data_request::Outcome::Answer(AnswerType::String("b".to_string())));
    }

    #[test]
    fn dr_tvl_increases() {
        testing_env!(get_context(token()));
        let whitelist = Some(vec![registry_entry(bob()), registry_entry(carol())]);
        let mut contract = Contract::new(whitelist, config());
        dr_new(&mut contract);

        let outcome = data_request::Outcome::Answer(AnswerType::String("b".to_string()));
        contract.dr_stake(alice(), 10, StakeDataRequestArgs{
            id: U64(0),
            outcome
        });
    }

    #[test]
    fn dr_fixed_fee() {
        testing_env!(get_context(token()));
        let bob_requester = Requester {
            contract_name: bob(),
            account_id: bob(),
            stake_multiplier: None,
            code_base_url: None,
        };
        let fixed_fee = 20; 
        let whitelist = Some(vec![bob_requester, registry_entry(carol())]);
        let mut config = config();
        let validity_bond = 2;
        config.validity_bond = U128(validity_bond);
        let mut contract = Contract::new(whitelist, config);
        contract.dr_new(bob(), fixed_fee + validity_bond, NewDataRequestArgs{
            sources: Some(Vec::new()),
            outcomes: Some(vec!["a".to_string(), "b".to_string()].to_vec()),
            challenge_period: U64(1500),
            description: Some("a".to_string()),
            tags: vec!["1".to_string()],
            data_type: data_request::DataRequestDataType::String,
        });
        dr_finalize(&mut contract, data_request::Outcome::Answer(
            data_request::AnswerType::String("a".to_string())
        ));

        let mut d = contract.data_requests.get(0).unwrap();

        assert_eq!(sum_claim_res(d.claim(alice())), 60);
    }

    #[test]
    fn dr_get_methods() {
        testing_env!(get_context(token()));
        let whitelist = Some(vec![registry_entry(bob()), registry_entry(carol())]);
        let mut contract = Contract::new(whitelist, config());
        dr_new(&mut contract);
        dr_new(&mut contract);
        dr_new(&mut contract);
        
        assert_eq!(contract.get_latest_request().unwrap().id, 2);
        assert_eq!(contract.get_request_by_id(U64(1)).unwrap().id, 1);

        assert_eq!(contract.get_requests(U64(0), U64(1))[0].id, 0);
        assert_eq!(contract.get_requests(U64(1), U64(1)).len(), 1);
        assert_eq!(contract.get_requests(U64(1), U64(2)).len(), 2);
        assert_eq!(contract.get_requests(U64(0), U64(3)).len(), 3);
    }
}<|MERGE_RESOLUTION|>--- conflicted
+++ resolved
@@ -39,88 +39,6 @@
     fn dr_proceed_finalization(request_id: U64, sender: AccountId);
 }
 
-<<<<<<< HEAD
-#[derive(BorshSerialize, BorshDeserialize, Deserialize, Serialize, Clone)]
-pub struct Source {
-    pub end_point: String, // pro.coinbase.com/USD/ETH
-    pub source_path: String // data.price.usdeth
-}
-
-#[derive(BorshSerialize, BorshDeserialize, Deserialize, Serialize, Debug, PartialEq, Clone)]
-pub enum DataRequestDataType {
-    Number(U128),
-    String,
-}
-
-pub enum DataRequestStatus {
-    Active(DataRequest),
-    Finalized(FinalizedDataRequest)
-}
-
-#[derive(BorshSerialize, BorshDeserialize)]
-pub struct DataRequest {
-    pub id: u64,
-    pub description: Option<String>,
-    pub sources: Vec<Source>,
-    pub outcomes: Option<Vec<String>>,
-    pub requester: Requester, // requester contract
-    pub creator: AccountId, // Account to return the validity bond to
-    pub finalized_outcome: Option<Outcome>,
-    pub resolution_windows: Vector<ResolutionWindow>,
-    pub global_config_id: u64, // Config id
-    pub request_config: DataRequestConfig, // Config enforced by global parameters
-    pub initial_challenge_period: Duration, // challenge period for first resolution
-    pub final_arbitrator_triggered: bool,
-    pub tags: Vec<String>,
-    pub data_type: DataRequestDataType,
-}
-
-#[derive(BorshSerialize, BorshDeserialize)]
-pub struct FinalizedDataRequest{
-    pub id: u64,
-    pub finalized_outcome: Outcome,
-    pub resolution_windows: Vector<ResolutionWindow>,
-    pub global_config_id: u64, // Config id
-    pub paid_fee: u128,
-}
-
-#[derive(BorshSerialize, BorshDeserialize)]
-pub struct DataRequestConfig {
-    default_challenge_window_duration: Duration,
-    final_arbitrator_invoke_amount: Balance,
-    final_arbitrator: AccountId,
-    validity_bond: Balance,
-    pub paid_fee: Balance,
-    pub stake_multiplier: Option<u16>,
-}
-
-#[derive(BorshSerialize, BorshDeserialize, Serialize, Deserialize)]
-pub struct DataRequestSummary {
-    pub id: u64,
-    pub description: Option<String>,
-    pub sources: Vec<Source>,
-    pub outcomes: Option<Vec<String>>,
-    pub requester: Requester,
-    pub request_config: DataRequestConfigSummary,
-    pub creator: AccountId,
-    pub finalized_outcome: Option<Outcome>,
-    pub resolution_windows: Vec<ResolutionWindowSummary>,
-    pub global_config_id: U64,
-    pub initial_challenge_period: U64,
-    pub final_arbitrator_triggered: bool,
-    pub tags: Vec<String>,
-    pub data_type: DataRequestDataType,
-}
-
-#[derive(BorshSerialize, BorshDeserialize, Serialize, Deserialize)]
-pub struct DataRequestConfigSummary {
-    pub validity_bond: WrappedBalance,
-    pub paid_fee: WrappedBalance,
-    pub stake_multiplier: Option<u16>,
-}
-
-=======
->>>>>>> fc7aa946
 trait DataRequestChange {
     fn new(requester: Requester, id: u64, global_config_id: u64, global_config: &OracleConfig, paid_fee: Balance, request_data: NewDataRequestArgs) -> Self;
     fn stake(&mut self, sender: AccountId, outcome: Outcome, amount: Balance) -> Balance;
