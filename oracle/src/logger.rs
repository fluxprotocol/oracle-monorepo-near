use crate::helpers::ns_to_ms;
use flux_sdk::{
<<<<<<< HEAD
=======
    data_request::ActiveDataRequest,
    data_request::FinalizedDataRequest,
>>>>>>> 026c87de
    config::OracleConfig,
    data_request::ActiveDataRequest,
    data_request::FinalizedDataRequest,
    outcome::{AnswerType, Outcome},
    requester::Requester,
    resolution_window::ResolutionWindow,
};
use near_sdk::{
    env,
    json_types::{U128, U64},
    serde_json::json,
    AccountId, Balance,
};

pub fn log_new_data_request(request: &ActiveDataRequest) {
    env::log(
        json!({
            "type": "data_requests",
            "action": "update",
            "cap_id": format!("dr_{}", request.id),
            "params": {
                "id": U64(request.id),
                "sources": request.sources,
                "description": request.description,
                "outcomes": request.outcomes,
                "requester": request.requester,
                "requester_account_id": request.requester.account_id,
                "finalized_outcome": near_sdk::serde_json::Value::Null,
                "initial_challenge_period": U64(request.initial_challenge_period),
                "final_arbitrator_triggered": request.final_arbitrator_triggered,
                "paid_fee": U128(request.request_config.paid_fee),
                "stake_multiplier": request.request_config.stake_multiplier,
                "global_config_id": U64(request.global_config_id),
                "tags": request.tags,
                "date": U64(ns_to_ms(env::block_timestamp())),
                "block_height": U64(env::block_index()),
                "data_type": request.data_type,
            }
        })
        .to_string()
        .as_bytes(),
    );
}

pub fn log_update_active_data_request(request: &ActiveDataRequest) {
    env::log(
        json!({
            "type": "data_requests",
            "action": "update",
            "cap_id": format!("dr_{}", request.id),
            "params": {
                "id": U64(request.id),
                "sources": request.sources,
                "outcomes": request.outcomes,
                "requester": request.requester,
                "initial_challenge_period": U64(request.initial_challenge_period),
                "final_arbitrator_triggered": request.final_arbitrator_triggered,
            }
        })
        .to_string()
        .as_bytes(),
    );
}

pub fn log_update_finalized_data_request(request: &FinalizedDataRequest) {
    env::log(
        json!({
            "type": "data_requests",
            "action": "update",
            "cap_id": format!("dr_{}", request.id),
            "params": {
                "id": U64(request.id),
                "finalized_outcome": request.finalized_outcome,
            }
        })
        .to_string()
        .as_bytes(),
    );
}

pub fn log_update_finalized_data_request(request: &FinalizedDataRequest) {
    env::log(
        json!({
            "type": "data_requests",
            "action": "update",
            "cap_id": format!("dr_{}", request.id),
            "params": {
                "id": U64(request.id),
                "finalized_outcome": request.finalized_outcome,
            }
        })
        .to_string()
        .as_bytes()
    );
}

pub fn log_oracle_config(config: &OracleConfig, id: u64) {
    env::log(
        json!({
            "type": "oracle_configs",
            "action": "update",
            "cap_id": format!("oc_{}", id),
            "params": {
                "id": U64(id),
                "gov": config.gov,
                "final_arbitrator": config.final_arbitrator,
                "stake_token": config.stake_token,
                "payment_token": config.payment_token,
                "validity_bond": config.validity_bond,
                "max_outcomes": config.max_outcomes,
                "default_challenge_window_duration": config.default_challenge_window_duration,
                "min_initial_challenge_window_duration": config.min_initial_challenge_window_duration,
                "final_arbitrator_invoke_amount": config.final_arbitrator_invoke_amount,
                "fee": {
                    "flux_market_cap": config.fee.flux_market_cap,
                    "total_value_staked": config.fee.total_value_staked,
                    "resolution_fee_percentage": config.fee.resolution_fee_percentage,
                },

                "date": U64(ns_to_ms(env::block_timestamp())),
                "block_height": U64(env::block_index()),
            }
        })
        .to_string()
        .as_bytes()
    );
}

pub fn log_resolution_window(window: &ResolutionWindow) {
    env::log(
        json!({
            "type": "resolution_windows",
            "action": "update",
            "cap_id": format!("rw_{}_{}", window.dr_id, window.round),
            "params": {
                "id": format!("rw_{}_{}", window.dr_id, window.round),
                "dr_id": U64(window.dr_id),
                "round": window.round,
                "start_time": U64(window.start_time),
                "end_time": U64(window.end_time),
                "bond_size": U128(window.bond_size),
                "bonded_outcome": window.bonded_outcome,

                "date": U64(ns_to_ms(env::block_timestamp())),
                "block_height": U64(env::block_index()),
            }
        })
        .to_string()
        .as_bytes(),
    );
}

fn outcome_to_id(outcome: &Outcome) -> String {
    // We append ans_ infront of an answer to avoid malicous fake invalids
    // that would overwrite a real invalid outcome
    match outcome {
        Outcome::Answer(answer) => match answer {
            AnswerType::String(str_ans) => format!("ans_str_{}", str_ans),
            AnswerType::Number(num_ans) => format!(
                "ans_num_{}_{}_{}",
                num_ans.value.0, num_ans.multiplier.0, num_ans.negative
            ),
        },
        Outcome::Invalid => "invalid".to_string(),
    }
}

pub fn log_outcome_to_stake(
    data_request_id: u64,
    round: u16,
    outcome: &Outcome,
    total_stake: Balance,
) {
    let outcome_id = outcome_to_id(outcome);

    env::log(
        json!({
            "type": "outcome_stakes",
            "action": "update",
            "cap_id": format!("ots_{}_{}_{}", data_request_id, round, outcome_id),
            "params": {
                "id": format!("ots_{}_{}_{}", data_request_id, round, outcome_id),
                "data_request_id": U64(data_request_id),
                "round": round,
                "outcome": outcome,
                "total_stake": U128(total_stake),
            }
        })
        .to_string()
        .as_bytes(),
    );
}

pub fn log_user_stake(
    data_request_id: u64,
    round: u16,
    account_id: &AccountId,
    outcome: &Outcome,
    total_stake: Balance,
) {
    let outcome_id = outcome_to_id(outcome);

    env::log(
        json!({
            "type": "user_stakes",
            "action": "update",
            "cap_id": format!("us_{}_{}_{}_{}", data_request_id, round, outcome_id, account_id),
            "params": {
                "id": format!("us_{}_{}_{}_{}", data_request_id, round, outcome_id, account_id),
                "data_request_id": U64(data_request_id),
                "round": round,
                "outcome": outcome,
                "account_id": account_id,
                "total_stake": U128(total_stake),
            }
        })
        .to_string()
        .as_bytes(),
    );
}

pub fn log_claim(
    account_id: &AccountId,
    data_request_id: u64,
    total_correct_bonded_staked: u128,
    total_incorrect_staked: u128,
    user_correct_stake: u128,
    stake_profit: u128,
    fee_profit: u128,
) {
    env::log(
        json!({
            "type": "data_requests",
            "action": "update",
            "cap_id": format!("dr_{}", data_request_id),
            "params": {
                "id": U64(data_request_id),
                "total_correct_bonded_staked": U128(total_correct_bonded_staked),
                "total_incorrect_staked": U128(total_incorrect_staked),
            }
        })
        .to_string()
        .as_bytes(),
    );

    env::log(
        json!({
            "type": "claims",
            "action": "update",
            "cap_id": format!("c_{}_{}", account_id, data_request_id),
            "params": {
                "id": format!("c_{}_{}", account_id, data_request_id),
                "account_id": account_id,
                "data_request_id": U64(data_request_id),
                "total_correct_bonded_staked": U128(total_correct_bonded_staked),
                "total_incorrect_staked": U128(total_incorrect_staked),
                "user_correct_stake": U128(user_correct_stake),
                "payout": U128(stake_profit),
                "fee_profit": U128(fee_profit),
                "date": U64(ns_to_ms(env::block_timestamp())),
                "block_height": U64(env::block_index()),
            }
        })
        .to_string()
        .as_bytes(),
    );
}

pub fn log_whitelist(requester: &Requester, active: bool) {
    env::log(
        json!({
            "type": "whitelist",
            "action": "update",
            "cap_id": format!("wl_{}", requester.account_id),
            "params": {
                "id": format!("wl_{}", requester.account_id),
                "contract_name": requester.contract_name,
                "account_id": requester.account_id,
                "stake_multiplier": requester.stake_multiplier,
                "code_base_url": requester.code_base_url,
                "active": active,
                "date": U64(ns_to_ms(env::block_timestamp())),
                "block_height": U64(env::block_index()),
            }
        })
        .to_string()
        .as_bytes(),
    );
}

#[derive(serde::Serialize)]
pub enum TransactionType {
    Stake,
    Unstake,
}

pub fn log_transaction(
    tx_type: TransactionType,
    account_id: &AccountId,
    data_request_id: u64,
    round: Option<u16>,
    input: u128,
    output: u128,
    extra_info: Option<String>,
) {
    env::log(
        json!({
            "type": "transactions",
            "params": {
                "account_id": account_id,
                "input": U128(input),
                "output": U128(output),
                "data_request_id": U64(data_request_id),
                "round": round,
                "date": U64(ns_to_ms(env::block_timestamp())),
                "block_height": U64(env::block_index()),
                "extra_info": extra_info,
                "type": tx_type,
            }
        })
        .to_string()
        .as_bytes(),
    );
}

pub fn log_stake_transaction(
    account_id: &AccountId,
    window: &ResolutionWindow,
    amount_in: Balance,
    amount_out: Balance,
    outcome: &Outcome,
) {
    log_transaction(
        TransactionType::Stake,
        account_id,
        window.dr_id,
        Some(window.round),
        amount_in,
        amount_out,
        Some(outcome_to_id(outcome)),
    );
}

pub fn log_unstake_transaction(
    account_id: &AccountId,
    window: &ResolutionWindow,
    amount_out: Balance,
    outcome: &Outcome,
) {
    log_transaction(
        TransactionType::Unstake,
        account_id,
        window.dr_id,
        Some(window.round),
        0,
        amount_out,
        Some(outcome_to_id(outcome)),
    );
}<|MERGE_RESOLUTION|>--- conflicted
+++ resolved
@@ -1,13 +1,8 @@
 use crate::helpers::ns_to_ms;
 use flux_sdk::{
-<<<<<<< HEAD
-=======
     data_request::ActiveDataRequest,
     data_request::FinalizedDataRequest,
->>>>>>> 026c87de
     config::OracleConfig,
-    data_request::ActiveDataRequest,
-    data_request::FinalizedDataRequest,
     outcome::{AnswerType, Outcome},
     requester::Requester,
     resolution_window::ResolutionWindow,
@@ -82,22 +77,6 @@
         })
         .to_string()
         .as_bytes(),
-    );
-}
-
-pub fn log_update_finalized_data_request(request: &FinalizedDataRequest) {
-    env::log(
-        json!({
-            "type": "data_requests",
-            "action": "update",
-            "cap_id": format!("dr_{}", request.id),
-            "params": {
-                "id": U64(request.id),
-                "finalized_outcome": request.finalized_outcome,
-            }
-        })
-        .to_string()
-        .as_bytes()
     );
 }
 
